version: 6
environments:
  default:
    channels:
    - url: https://prefix.dev/conda-forge/
    packages:
      linux-64:
      - conda: https://prefix.dev/conda-forge/linux-64/_libgcc_mutex-0.1-conda_forge.tar.bz2
      - conda: https://prefix.dev/conda-forge/linux-64/_openmp_mutex-4.5-2_gnu.tar.bz2
      - conda: https://prefix.dev/conda-forge/linux-64/binutils-2.43-h4852527_4.conda
      - conda: https://prefix.dev/conda-forge/linux-64/binutils_impl_linux-64-2.43-h4bf12b8_4.conda
      - conda: https://prefix.dev/conda-forge/linux-64/binutils_linux-64-2.43-h4852527_4.conda
      - conda: https://prefix.dev/conda-forge/linux-64/bzip2-1.0.8-h4bc722e_7.conda
      - conda: https://prefix.dev/conda-forge/linux-64/c-ares-1.34.4-hb9d3cd8_0.conda
      - conda: https://prefix.dev/conda-forge/linux-64/c-compiler-1.11.0-h4d9bdce_0.conda
      - conda: https://prefix.dev/conda-forge/linux-64/ca-certificates-2025.1.31-hbcca054_0.conda
      - conda: https://prefix.dev/conda-forge/linux-64/cargo-nextest-0.9.91-h6c30b3d_0.conda
      - conda: https://prefix.dev/conda-forge/linux-64/clang-18-18.1.8-default_hb5137d0_7.conda
      - conda: https://prefix.dev/conda-forge/linux-64/clang-18.1.8-default_h9e3a008_7.conda
      - conda: https://prefix.dev/conda-forge/linux-64/cmake-3.26.4-hcfe8598_0.conda
      - conda: https://prefix.dev/conda-forge/linux-64/compilers-1.11.0-ha770c72_0.conda
      - conda: https://prefix.dev/conda-forge/linux-64/conda-gcc-specs-14.3.0-hb991d5c_4.conda
      - conda: https://prefix.dev/conda-forge/linux-64/cxx-compiler-1.11.0-hfcd1e18_0.conda
      - conda: https://prefix.dev/conda-forge/linux-64/expat-2.6.4-h5888daf_0.conda
      - conda: https://prefix.dev/conda-forge/linux-64/fortran-compiler-1.11.0-h9bea470_0.conda
      - conda: https://prefix.dev/conda-forge/linux-64/gcc-14.3.0-h76bdaa0_4.conda
      - conda: https://prefix.dev/conda-forge/linux-64/gcc_impl_linux-64-14.3.0-hd9e9e21_4.conda
      - conda: https://prefix.dev/conda-forge/linux-64/gcc_linux-64-14.3.0-h1382650_11.conda
      - conda: https://prefix.dev/conda-forge/linux-64/gfortran-14.3.0-he448592_4.conda
      - conda: https://prefix.dev/conda-forge/linux-64/gfortran_impl_linux-64-14.3.0-h7db7018_4.conda
      - conda: https://prefix.dev/conda-forge/linux-64/gfortran_linux-64-14.3.0-h30a37f7_11.conda
      - conda: https://prefix.dev/conda-forge/linux-64/gxx-14.3.0-he448592_4.conda
      - conda: https://prefix.dev/conda-forge/linux-64/gxx_impl_linux-64-14.3.0-he663afc_4.conda
      - conda: https://prefix.dev/conda-forge/linux-64/gxx_linux-64-14.3.0-ha7acb78_11.conda
      - conda: https://prefix.dev/conda-forge/linux-64/icu-75.1-he02047a_0.conda
      - conda: https://prefix.dev/conda-forge/noarch/kernel-headers_linux-64-3.10.0-he073ed8_18.conda
      - conda: https://prefix.dev/conda-forge/linux-64/keyutils-1.6.1-h166bdaf_0.tar.bz2
      - conda: https://prefix.dev/conda-forge/linux-64/krb5-1.21.2-h659d440_0.conda
      - conda: https://prefix.dev/conda-forge/linux-64/ld_impl_linux-64-2.43-h712a8e2_4.conda
      - conda: https://prefix.dev/conda-forge/linux-64/libclang-cpp18.1-18.1.8-default_hb5137d0_7.conda
      - conda: https://prefix.dev/conda-forge/linux-64/libcurl-8.8.0-hca28451_0.conda
      - conda: https://prefix.dev/conda-forge/linux-64/libedit-3.1.20250104-pl5321h7949ede_0.conda
      - conda: https://prefix.dev/conda-forge/linux-64/libev-4.33-hd590300_2.conda
      - conda: https://prefix.dev/conda-forge/linux-64/libexpat-2.6.4-h5888daf_0.conda
      - conda: https://prefix.dev/conda-forge/linux-64/libgcc-15.1.0-h767d61c_4.conda
      - conda: https://prefix.dev/conda-forge/noarch/libgcc-devel_linux-64-14.3.0-h85bb3a7_104.conda
      - conda: https://prefix.dev/conda-forge/linux-64/libgcc-ng-15.1.0-h69a702a_4.conda
      - conda: https://prefix.dev/conda-forge/linux-64/libgfortran5-15.1.0-hcea5267_4.conda
      - conda: https://prefix.dev/conda-forge/linux-64/libgomp-15.1.0-h767d61c_4.conda
      - conda: https://prefix.dev/conda-forge/linux-64/libhwloc-2.11.2-default_h0d58e46_1001.conda
      - conda: https://prefix.dev/conda-forge/linux-64/libiconv-1.18-h4ce23a2_1.conda
      - conda: https://prefix.dev/conda-forge/linux-64/libllvm18-18.1.8-ha7bfdaf_3.conda
      - conda: https://prefix.dev/conda-forge/linux-64/liblzma-5.6.4-hb9d3cd8_0.conda
      - conda: https://prefix.dev/conda-forge/linux-64/liblzma-devel-5.6.4-hb9d3cd8_0.conda
      - conda: https://prefix.dev/conda-forge/linux-64/libnghttp2-1.58.0-h47da74e_1.conda
      - conda: https://prefix.dev/conda-forge/linux-64/libsanitizer-14.3.0-hd08acf3_4.conda
      - conda: https://prefix.dev/conda-forge/linux-64/libssh2-1.11.0-h0841786_0.conda
      - conda: https://prefix.dev/conda-forge/linux-64/libstdcxx-15.1.0-h8f9b012_4.conda
      - conda: https://prefix.dev/conda-forge/noarch/libstdcxx-devel_linux-64-14.3.0-h85bb3a7_104.conda
      - conda: https://prefix.dev/conda-forge/linux-64/libstdcxx-ng-15.1.0-h4852527_4.conda
      - conda: https://prefix.dev/conda-forge/linux-64/libuv-1.50.0-hb9d3cd8_0.conda
      - conda: https://prefix.dev/conda-forge/linux-64/libxml2-2.13.6-h8d12d68_0.conda
      - conda: https://prefix.dev/conda-forge/linux-64/libzlib-1.3.1-hb9d3cd8_2.conda
      - conda: https://prefix.dev/conda-forge/linux-64/make-4.4.1-hb9d3cd8_2.conda
      - conda: https://prefix.dev/conda-forge/linux-64/mimalloc-3.0.1-h18b520e_0.conda
      - conda: https://prefix.dev/conda-forge/linux-64/mold-2.36.0-hff13881_1.conda
      - conda: https://prefix.dev/conda-forge/linux-64/ncurses-6.5-h2d0b736_3.conda
      - conda: https://prefix.dev/conda-forge/linux-64/openssl-3.4.1-h7b32b05_0.conda
      - conda: https://prefix.dev/conda-forge/linux-64/pkg-config-0.29.2-h4bc722e_1009.conda
      - conda: https://prefix.dev/conda-forge/linux-64/rhash-1.4.3-hd590300_2.conda
      - conda: https://prefix.dev/conda-forge/linux-64/rust-1.88.0-h1a8d7c4_0.conda
      - conda: https://prefix.dev/conda-forge/noarch/rust-src-1.88.0-unix_0.conda
      - conda: https://prefix.dev/conda-forge/noarch/rust-std-x86_64-unknown-linux-gnu-1.88.0-h2c6d0dc_0.conda
      - conda: https://prefix.dev/conda-forge/noarch/sysroot_linux-64-2.17-h0157908_18.conda
      - conda: https://prefix.dev/conda-forge/linux-64/tbb-2022.0.0-hceb3a55_0.conda
      - conda: https://prefix.dev/conda-forge/noarch/tzdata-2025a-h78e105d_0.conda
      - conda: https://prefix.dev/conda-forge/linux-64/xz-5.6.4-hbcc6ac9_0.conda
      - conda: https://prefix.dev/conda-forge/linux-64/xz-gpl-tools-5.6.4-hbcc6ac9_0.conda
      - conda: https://prefix.dev/conda-forge/linux-64/xz-tools-5.6.4-hb9d3cd8_0.conda
      - conda: https://prefix.dev/conda-forge/linux-64/zlib-1.3.1-hb9d3cd8_2.conda
      - conda: https://prefix.dev/conda-forge/linux-64/zstd-1.5.7-hb8e6e7a_1.conda
      osx-64:
      - conda: https://prefix.dev/conda-forge/osx-64/bzip2-1.0.8-hfdf4475_7.conda
      - conda: https://prefix.dev/conda-forge/osx-64/c-ares-1.34.4-hf13058a_0.conda
      - conda: https://prefix.dev/conda-forge/osx-64/c-compiler-1.11.0-h7a00415_0.conda
      - conda: https://prefix.dev/conda-forge/osx-64/ca-certificates-2025.1.31-h8857fd0_0.conda
      - conda: https://prefix.dev/conda-forge/osx-64/cargo-nextest-0.9.91-hd2571bf_0.conda
      - conda: https://prefix.dev/conda-forge/osx-64/cctools-1021.4-h67a6458_1.conda
      - conda: https://prefix.dev/conda-forge/osx-64/cctools_osx-64-1021.4-haa85c18_1.conda
      - conda: https://prefix.dev/conda-forge/osx-64/clang-19-19.1.7-default_h3571c67_3.conda
      - conda: https://prefix.dev/conda-forge/osx-64/clang-19.1.7-default_h576c50e_3.conda
      - conda: https://prefix.dev/conda-forge/osx-64/clang_impl_osx-64-19.1.7-hc73cdc9_25.conda
      - conda: https://prefix.dev/conda-forge/osx-64/clang_osx-64-19.1.7-h7e5c614_25.conda
      - conda: https://prefix.dev/conda-forge/osx-64/clangxx-19.1.7-default_heb2e8d1_3.conda
      - conda: https://prefix.dev/conda-forge/osx-64/clangxx_impl_osx-64-19.1.7-hb295874_25.conda
      - conda: https://prefix.dev/conda-forge/osx-64/clangxx_osx-64-19.1.7-h7e5c614_25.conda
      - conda: https://prefix.dev/conda-forge/osx-64/cmake-3.26.4-hf40c264_0.conda
      - conda: https://prefix.dev/conda-forge/osx-64/compiler-rt-19.1.7-h52031e2_0.conda
      - conda: https://prefix.dev/conda-forge/noarch/compiler-rt_osx-64-19.1.7-hc6f8467_0.conda
      - conda: https://prefix.dev/conda-forge/osx-64/cxx-compiler-1.11.0-h307afc9_0.conda
      - conda: https://prefix.dev/conda-forge/osx-64/expat-2.6.4-h240833e_0.conda
      - conda: https://prefix.dev/conda-forge/osx-64/icu-75.1-h120a0e1_0.conda
      - conda: https://prefix.dev/conda-forge/osx-64/krb5-1.21.2-hb884880_0.conda
      - conda: https://prefix.dev/conda-forge/osx-64/ld64-954.16-hc3792c1_1.conda
      - conda: https://prefix.dev/conda-forge/osx-64/ld64_osx-64-954.16-hf1c22e8_1.conda
      - conda: https://prefix.dev/conda-forge/osx-64/libclang-cpp19.1-19.1.7-default_h3571c67_3.conda
      - conda: https://prefix.dev/conda-forge/osx-64/libcurl-8.8.0-hf9fcc65_0.conda
      - conda: https://prefix.dev/conda-forge/osx-64/libcxx-19.1.7-hf95d169_0.conda
      - conda: https://prefix.dev/conda-forge/osx-64/libcxx-devel-19.1.7-h7c275be_1.conda
      - conda: https://prefix.dev/conda-forge/osx-64/libedit-3.1.20250104-pl5321ha958ccf_0.conda
      - conda: https://prefix.dev/conda-forge/osx-64/libev-4.33-h10d778d_2.conda
      - conda: https://prefix.dev/conda-forge/osx-64/libexpat-2.6.4-h240833e_0.conda
      - conda: https://prefix.dev/conda-forge/osx-64/libiconv-1.18-h4b5e92a_1.conda
      - conda: https://prefix.dev/conda-forge/osx-64/libllvm19-19.1.7-hc29ff6c_1.conda
      - conda: https://prefix.dev/conda-forge/osx-64/liblzma-5.6.4-hd471939_0.conda
      - conda: https://prefix.dev/conda-forge/osx-64/liblzma-devel-5.6.4-hd471939_0.conda
      - conda: https://prefix.dev/conda-forge/osx-64/libnghttp2-1.58.0-h64cf6d3_1.conda
      - conda: https://prefix.dev/conda-forge/osx-64/libssh2-1.11.0-hd019ec5_0.conda
      - conda: https://prefix.dev/conda-forge/osx-64/libuv-1.50.0-h4cb831e_0.conda
      - conda: https://prefix.dev/conda-forge/osx-64/libxml2-2.13.7-hebb159f_0.conda
      - conda: https://prefix.dev/conda-forge/osx-64/libzlib-1.3.1-hd23fc13_2.conda
      - conda: https://prefix.dev/conda-forge/osx-64/llvm-openmp-19.1.7-ha54dae1_0.conda
      - conda: https://prefix.dev/conda-forge/osx-64/llvm-tools-19-19.1.7-he90a8e3_1.conda
      - conda: https://prefix.dev/conda-forge/osx-64/llvm-tools-19.1.7-h3fe3016_1.conda
      - conda: https://prefix.dev/conda-forge/osx-64/make-4.4.1-h00291cd_2.conda
      - conda: https://prefix.dev/conda-forge/osx-64/ncurses-6.5-h0622a9a_3.conda
      - conda: https://prefix.dev/conda-forge/osx-64/openssl-3.3.0-h87427d6_3.conda
      - conda: https://prefix.dev/conda-forge/osx-64/pkg-config-0.29.2-hf7e621a_1009.conda
      - conda: https://prefix.dev/conda-forge/osx-64/rhash-1.4.3-h0dc2134_2.conda
      - conda: https://prefix.dev/conda-forge/osx-64/rust-1.88.0-h34a2095_0.conda
      - conda: https://prefix.dev/conda-forge/noarch/rust-src-1.88.0-unix_0.conda
      - conda: https://prefix.dev/conda-forge/noarch/rust-std-x86_64-apple-darwin-1.88.0-h38e4360_0.conda
      - conda: https://prefix.dev/conda-forge/osx-64/sigtool-0.1.3-h88f4db0_0.tar.bz2
      - conda: https://prefix.dev/conda-forge/osx-64/tapi-1300.6.5-h390ca13_0.conda
      - conda: https://prefix.dev/conda-forge/osx-64/xz-5.6.4-h357f2ed_0.conda
      - conda: https://prefix.dev/conda-forge/osx-64/xz-gpl-tools-5.6.4-h357f2ed_0.conda
      - conda: https://prefix.dev/conda-forge/osx-64/xz-tools-5.6.4-hd471939_0.conda
      - conda: https://prefix.dev/conda-forge/osx-64/zlib-1.3.1-hd23fc13_2.conda
      - conda: https://prefix.dev/conda-forge/osx-64/zstd-1.5.7-h8210216_1.conda
      osx-arm64:
      - conda: https://prefix.dev/conda-forge/osx-arm64/bzip2-1.0.8-h99b78c6_7.conda
      - conda: https://prefix.dev/conda-forge/osx-arm64/c-ares-1.34.4-h5505292_0.conda
      - conda: https://prefix.dev/conda-forge/osx-arm64/c-compiler-1.11.0-h61f9b84_0.conda
      - conda: https://prefix.dev/conda-forge/osx-arm64/ca-certificates-2025.1.31-hf0a4a13_0.conda
      - conda: https://prefix.dev/conda-forge/osx-arm64/cargo-nextest-0.9.91-h8dba533_0.conda
      - conda: https://prefix.dev/conda-forge/osx-arm64/cctools-1021.4-hd01ab73_1.conda
      - conda: https://prefix.dev/conda-forge/osx-arm64/cctools_osx-arm64-1021.4-haeb51d2_1.conda
      - conda: https://prefix.dev/conda-forge/osx-arm64/clang-19-19.1.7-default_hf90f093_3.conda
      - conda: https://prefix.dev/conda-forge/osx-arm64/clang-19.1.7-default_h474c9e2_3.conda
      - conda: https://prefix.dev/conda-forge/osx-arm64/clang_impl_osx-arm64-19.1.7-h76e6a08_25.conda
      - conda: https://prefix.dev/conda-forge/osx-arm64/clang_osx-arm64-19.1.7-h07b0088_25.conda
      - conda: https://prefix.dev/conda-forge/osx-arm64/clangxx-19.1.7-default_h1ffe849_3.conda
      - conda: https://prefix.dev/conda-forge/osx-arm64/clangxx_impl_osx-arm64-19.1.7-h276745f_25.conda
      - conda: https://prefix.dev/conda-forge/osx-arm64/clangxx_osx-arm64-19.1.7-h07b0088_25.conda
      - conda: https://prefix.dev/conda-forge/osx-arm64/cmake-3.26.4-hc0af03a_0.conda
      - conda: https://prefix.dev/conda-forge/osx-arm64/compiler-rt-19.1.7-hd2aecb6_0.conda
      - conda: https://prefix.dev/conda-forge/noarch/compiler-rt_osx-arm64-19.1.7-h7969c41_0.conda
      - conda: https://prefix.dev/conda-forge/osx-arm64/cxx-compiler-1.11.0-h88570a1_0.conda
      - conda: https://prefix.dev/conda-forge/osx-arm64/expat-2.6.4-h286801f_0.conda
      - conda: https://prefix.dev/conda-forge/osx-arm64/icu-75.1-hfee45f7_0.conda
      - conda: https://prefix.dev/conda-forge/osx-arm64/krb5-1.21.2-h92f50d5_0.conda
      - conda: https://prefix.dev/conda-forge/osx-arm64/ld64-954.16-he86490a_1.conda
      - conda: https://prefix.dev/conda-forge/osx-arm64/ld64_osx-arm64-954.16-hc42d924_1.conda
      - conda: https://prefix.dev/conda-forge/osx-arm64/libclang-cpp19.1-19.1.7-default_hf90f093_3.conda
      - conda: https://prefix.dev/conda-forge/osx-arm64/libcurl-8.8.0-h7b6f9a7_0.conda
      - conda: https://prefix.dev/conda-forge/osx-arm64/libcxx-19.1.7-ha82da77_0.conda
      - conda: https://prefix.dev/conda-forge/osx-arm64/libcxx-devel-19.1.7-h6dc3340_1.conda
      - conda: https://prefix.dev/conda-forge/osx-arm64/libedit-3.1.20250104-pl5321hafb1f1b_0.conda
      - conda: https://prefix.dev/conda-forge/osx-arm64/libev-4.33-h93a5062_2.conda
      - conda: https://prefix.dev/conda-forge/osx-arm64/libexpat-2.6.4-h286801f_0.conda
      - conda: https://prefix.dev/conda-forge/osx-arm64/libffi-3.4.2-h3422bc3_5.tar.bz2
      - conda: https://prefix.dev/conda-forge/osx-arm64/libglib-2.82.2-hdff4504_1.conda
      - conda: https://prefix.dev/conda-forge/osx-arm64/libiconv-1.18-hfe07756_1.conda
      - conda: https://prefix.dev/conda-forge/osx-arm64/libintl-0.23.1-h493aca8_0.conda
      - conda: https://prefix.dev/conda-forge/osx-arm64/libllvm19-19.1.7-hc4b4ae8_1.conda
      - conda: https://prefix.dev/conda-forge/osx-arm64/liblzma-5.6.4-h39f12f2_0.conda
      - conda: https://prefix.dev/conda-forge/osx-arm64/liblzma-devel-5.6.4-h39f12f2_0.conda
      - conda: https://prefix.dev/conda-forge/osx-arm64/libnghttp2-1.58.0-ha4dd798_1.conda
      - conda: https://prefix.dev/conda-forge/osx-arm64/libssh2-1.11.0-h7a5bd25_0.conda
      - conda: https://prefix.dev/conda-forge/osx-arm64/libuv-1.50.0-h5505292_0.conda
      - conda: https://prefix.dev/conda-forge/osx-arm64/libxml2-2.13.7-h178c5d8_0.conda
      - conda: https://prefix.dev/conda-forge/osx-arm64/libzlib-1.3.1-h8359307_2.conda
      - conda: https://prefix.dev/conda-forge/osx-arm64/llvm-openmp-19.1.7-hdb05f8b_0.conda
      - conda: https://prefix.dev/conda-forge/osx-arm64/llvm-tools-19-19.1.7-h87a4c7e_1.conda
      - conda: https://prefix.dev/conda-forge/osx-arm64/llvm-tools-19.1.7-hd2aecb6_1.conda
      - conda: https://prefix.dev/conda-forge/osx-arm64/make-4.4.1-hc9fafa5_2.conda
      - conda: https://prefix.dev/conda-forge/osx-arm64/ncurses-6.5-h5e97a16_3.conda
      - conda: https://prefix.dev/conda-forge/osx-arm64/openssl-3.3.0-hfb2fe0b_3.conda
      - conda: https://prefix.dev/conda-forge/osx-arm64/pcre2-10.44-h297a79d_2.conda
      - conda: https://prefix.dev/conda-forge/osx-arm64/pkg-config-0.29.2-hde07d2e_1009.conda
      - conda: https://prefix.dev/conda-forge/osx-arm64/rhash-1.4.3-hb547adb_2.conda
      - conda: https://prefix.dev/conda-forge/osx-arm64/rust-1.88.0-h4ff7c5d_0.conda
      - conda: https://prefix.dev/conda-forge/noarch/rust-src-1.88.0-unix_0.conda
      - conda: https://prefix.dev/conda-forge/noarch/rust-std-aarch64-apple-darwin-1.88.0-hf6ec828_0.conda
      - conda: https://prefix.dev/conda-forge/osx-arm64/sigtool-0.1.3-h44b9a77_0.tar.bz2
      - conda: https://prefix.dev/conda-forge/osx-arm64/tapi-1300.6.5-h03f4b80_0.conda
      - conda: https://prefix.dev/conda-forge/osx-arm64/xz-5.6.4-h9a6d368_0.conda
      - conda: https://prefix.dev/conda-forge/osx-arm64/xz-gpl-tools-5.6.4-h9a6d368_0.conda
      - conda: https://prefix.dev/conda-forge/osx-arm64/xz-tools-5.6.4-h39f12f2_0.conda
      - conda: https://prefix.dev/conda-forge/osx-arm64/zlib-1.3.1-h8359307_2.conda
      - conda: https://prefix.dev/conda-forge/osx-arm64/zstd-1.5.7-h6491c7d_1.conda
      win-64:
      - conda: https://prefix.dev/conda-forge/win-64/_openmp_mutex-4.5-2_gnu.conda
      - conda: https://prefix.dev/conda-forge/win-64/bzip2-1.0.8-h2466b09_7.conda
      - conda: https://prefix.dev/conda-forge/win-64/ca-certificates-2025.1.31-h56e8100_0.conda
      - conda: https://prefix.dev/conda-forge/win-64/cargo-nextest-0.9.91-ha073cba_0.conda
      - conda: https://prefix.dev/conda-forge/win-64/cmake-3.26.4-h1537add_0.conda
      - conda: https://prefix.dev/conda-forge/win-64/cxx-compiler-1.11.0-h1c1089f_0.conda
      - conda: https://prefix.dev/conda-forge/win-64/libffi-3.4.6-h537db12_0.conda
      - conda: https://prefix.dev/conda-forge/win-64/libgcc-14.2.0-h1383e82_2.conda
      - conda: https://prefix.dev/conda-forge/win-64/libglib-2.82.2-h7025463_1.conda
      - conda: https://prefix.dev/conda-forge/win-64/libgomp-14.2.0-h1383e82_2.conda
      - conda: https://prefix.dev/conda-forge/win-64/libiconv-1.18-h135ad9c_1.conda
      - conda: https://prefix.dev/conda-forge/win-64/libintl-0.22.5-h5728263_3.conda
      - conda: https://prefix.dev/conda-forge/win-64/libwinpthread-12.0.0.r4.gg4f2fc60ca-h57928b3_9.conda
      - conda: https://prefix.dev/conda-forge/win-64/libzlib-1.3.1-h2466b09_2.conda
      - conda: https://prefix.dev/conda-forge/win-64/make-4.4.1-h0e40799_2.conda
      - conda: https://prefix.dev/conda-forge/win-64/openssl-3.3.0-h2466b09_3.conda
      - conda: https://prefix.dev/conda-forge/win-64/pcre2-10.44-h3d7b363_2.conda
      - conda: https://prefix.dev/conda-forge/win-64/pkg-config-0.29.2-h88c491f_1009.conda
      - conda: https://prefix.dev/conda-forge/win-64/rust-1.88.0-hf8d6059_0.conda
      - conda: https://prefix.dev/conda-forge/noarch/rust-src-1.88.0-win_0.conda
      - conda: https://prefix.dev/conda-forge/noarch/rust-std-x86_64-pc-windows-msvc-1.88.0-h17fc481_0.conda
      - conda: https://prefix.dev/conda-forge/win-64/ucrt-10.0.22621.0-h57928b3_1.conda
      - conda: https://prefix.dev/conda-forge/win-64/vc-14.3-h5fd82a7_24.conda
      - conda: https://prefix.dev/conda-forge/win-64/vc14_runtime-14.42.34433-h6356254_24.conda
      - conda: https://prefix.dev/conda-forge/win-64/vs2015_runtime-14.42.34433-hfef2bbc_24.conda
      - conda: https://prefix.dev/conda-forge/win-64/vs2022_win-64-19.44.35207-ha74f236_26.conda
      - conda: https://prefix.dev/conda-forge/win-64/vswhere-3.1.7-h57928b3_0.conda
  lint:
    channels:
    - url: https://prefix.dev/conda-forge/
    packages:
      linux-64:
      - conda: https://prefix.dev/conda-forge/linux-64/_libgcc_mutex-0.1-conda_forge.tar.bz2
      - conda: https://prefix.dev/conda-forge/linux-64/_openmp_mutex-4.5-2_gnu.tar.bz2
      - conda: https://prefix.dev/conda-forge/linux-64/actionlint-1.7.8-h965158b_0.conda
      - conda: https://prefix.dev/conda-forge/linux-64/binutils-2.44-h4852527_1.conda
      - conda: https://prefix.dev/conda-forge/linux-64/binutils_impl_linux-64-2.44-h4bf12b8_1.conda
      - conda: https://prefix.dev/conda-forge/linux-64/binutils_linux-64-2.44-h4852527_1.conda
      - conda: https://prefix.dev/conda-forge/linux-64/bzip2-1.0.8-h4bc722e_7.conda
      - conda: https://prefix.dev/conda-forge/linux-64/c-ares-1.34.5-hb9d3cd8_0.conda
      - conda: https://prefix.dev/conda-forge/linux-64/c-compiler-1.11.0-h4d9bdce_0.conda
      - conda: https://prefix.dev/conda-forge/linux-64/ca-certificates-2025.1.31-hbcca054_0.conda
      - conda: https://prefix.dev/conda-forge/linux-64/cargo-nextest-0.9.101-hb17b654_0.conda
      - conda: https://prefix.dev/conda-forge/linux-64/clang-18-18.1.8-default_hddf928d_11.conda
      - conda: https://prefix.dev/conda-forge/linux-64/clang-18.1.8-default_hfa515fb_11.conda
      - conda: https://prefix.dev/conda-forge/linux-64/cmake-3.26.4-hcfe8598_0.conda
      - conda: https://prefix.dev/conda-forge/linux-64/compilers-1.11.0-ha770c72_0.conda
      - conda: https://prefix.dev/conda-forge/linux-64/cxx-compiler-1.11.0-hfcd1e18_0.conda
      - conda: https://prefix.dev/conda-forge/linux-64/dprint-0.50.0-hb23c6cf_0.conda
      - conda: https://prefix.dev/conda-forge/linux-64/expat-2.7.1-hecca717_0.conda
      - conda: https://prefix.dev/conda-forge/linux-64/fortran-compiler-1.11.0-h9bea470_0.conda
      - conda: https://prefix.dev/conda-forge/linux-64/gcc-14.2.0-h96c4ede_2.conda
      - conda: https://prefix.dev/conda-forge/linux-64/gcc_impl_linux-64-14.2.0-hdb7739f_2.conda
      - conda: https://prefix.dev/conda-forge/linux-64/gcc_linux-64-14.2.0-h5910c8f_10.conda
      - conda: https://prefix.dev/conda-forge/linux-64/gfortran-14.2.0-h96c4ede_2.conda
      - conda: https://prefix.dev/conda-forge/linux-64/gfortran_impl_linux-64-14.2.0-h0ee6e4a_2.conda
      - conda: https://prefix.dev/conda-forge/linux-64/gfortran_linux-64-14.2.0-hda50785_10.conda
      - conda: https://prefix.dev/conda-forge/linux-64/gxx-14.2.0-h96c4ede_2.conda
      - conda: https://prefix.dev/conda-forge/linux-64/gxx_impl_linux-64-14.2.0-h2ead766_2.conda
      - conda: https://prefix.dev/conda-forge/linux-64/gxx_linux-64-14.2.0-h9423afd_10.conda
      - conda: https://prefix.dev/conda-forge/linux-64/icu-75.1-he02047a_0.conda
      - conda: https://prefix.dev/conda-forge/noarch/kernel-headers_linux-64-4.18.0-he073ed8_8.conda
      - conda: https://prefix.dev/conda-forge/linux-64/keyutils-1.6.1-h166bdaf_0.tar.bz2
      - conda: https://prefix.dev/conda-forge/linux-64/krb5-1.21.3-h659f571_0.conda
      - conda: https://prefix.dev/conda-forge/linux-64/ld_impl_linux-64-2.44-h1423503_1.conda
      - conda: https://prefix.dev/conda-forge/linux-64/lefthook-1.12.2-hfc2019e_0.conda
      - conda: https://prefix.dev/conda-forge/linux-64/libclang-cpp18.1-18.1.8-default_hddf928d_11.conda
      - conda: https://prefix.dev/conda-forge/linux-64/libcurl-8.13.0-h332b0f4_0.conda
      - conda: https://prefix.dev/conda-forge/linux-64/libedit-3.1.20250104-pl5321h7949ede_0.conda
      - conda: https://prefix.dev/conda-forge/linux-64/libev-4.33-hd590300_2.conda
      - conda: https://prefix.dev/conda-forge/linux-64/libexpat-2.7.1-hecca717_0.conda
      - conda: https://prefix.dev/conda-forge/linux-64/libffi-3.4.6-h2dba641_0.conda
      - conda: https://prefix.dev/conda-forge/linux-64/libgcc-14.2.0-h767d61c_2.conda
      - conda: https://prefix.dev/conda-forge/noarch/libgcc-devel_linux-64-14.2.0-h9c4974d_102.conda
      - conda: https://prefix.dev/conda-forge/linux-64/libgcc-ng-14.2.0-h69a702a_2.conda
      - conda: https://prefix.dev/conda-forge/linux-64/libgfortran5-14.2.0-hf1ad2bd_2.conda
      - conda: https://prefix.dev/conda-forge/linux-64/libgomp-14.2.0-h767d61c_2.conda
      - conda: https://prefix.dev/conda-forge/linux-64/libhwloc-2.12.1-default_h3d81e11_1000.conda
      - conda: https://prefix.dev/conda-forge/linux-64/libiconv-1.18-h4ce23a2_1.conda
      - conda: https://prefix.dev/conda-forge/linux-64/libllvm18-18.1.8-default_hddf928d_6.conda
      - conda: https://prefix.dev/conda-forge/linux-64/liblzma-5.8.1-hb9d3cd8_2.conda
      - conda: https://prefix.dev/conda-forge/linux-64/liblzma-devel-5.8.1-hb9d3cd8_2.conda
      - conda: https://prefix.dev/conda-forge/linux-64/libnghttp2-1.64.0-h161d5f1_0.conda
      - conda: https://prefix.dev/conda-forge/linux-64/libnsl-2.0.1-hd590300_0.conda
      - conda: https://prefix.dev/conda-forge/linux-64/libsanitizer-14.2.0-hed042b8_2.conda
      - conda: https://prefix.dev/conda-forge/linux-64/libsqlite-3.49.1-hee588c1_1.conda
      - conda: https://prefix.dev/conda-forge/linux-64/libssh2-1.11.1-hf672d98_0.conda
      - conda: https://prefix.dev/conda-forge/linux-64/libstdcxx-14.2.0-h8f9b012_2.conda
      - conda: https://prefix.dev/conda-forge/noarch/libstdcxx-devel_linux-64-14.2.0-h9c4974d_102.conda
      - conda: https://prefix.dev/conda-forge/linux-64/libstdcxx-ng-14.2.0-h4852527_2.conda
      - conda: https://prefix.dev/conda-forge/linux-64/libuuid-2.38.1-h0b41bf4_0.conda
      - conda: https://prefix.dev/conda-forge/linux-64/libuv-1.51.0-hb9d3cd8_0.conda
      - conda: https://prefix.dev/conda-forge/linux-64/libxcrypt-4.4.36-hd590300_1.conda
      - conda: https://prefix.dev/conda-forge/linux-64/libxml2-2.13.8-h4bc477f_0.conda
      - conda: https://prefix.dev/conda-forge/linux-64/libzlib-1.3.1-hb9d3cd8_2.conda
      - conda: https://prefix.dev/conda-forge/linux-64/make-4.4.1-hb9d3cd8_2.conda
      - conda: https://prefix.dev/conda-forge/linux-64/mimalloc-3.0.1-h18b520e_0.conda
      - conda: https://prefix.dev/conda-forge/linux-64/mold-2.37.1-hff13881_0.conda
      - conda: https://prefix.dev/conda-forge/linux-64/ncurses-6.5-h2d0b736_3.conda
      - conda: https://prefix.dev/conda-forge/linux-64/openssl-3.4.1-h7b32b05_0.conda
      - conda: https://prefix.dev/conda-forge/linux-64/pkg-config-0.29.2-h4bc722e_1009.conda
      - conda: https://prefix.dev/conda-forge/linux-64/python-3.12.9-h9e4cc4f_0_cpython.conda
      - conda: https://prefix.dev/conda-forge/linux-64/readline-8.2-h8c095d6_2.conda
      - conda: https://prefix.dev/conda-forge/linux-64/rhash-1.4.3-hd590300_2.conda
      - conda: https://prefix.dev/conda-forge/linux-64/ruff-0.14.1-ha3a3aed_0.conda
      - conda: https://prefix.dev/conda-forge/linux-64/rust-1.88.0-h1a8d7c4_0.conda
      - conda: https://prefix.dev/conda-forge/noarch/rust-src-1.88.0-unix_0.conda
      - conda: https://prefix.dev/conda-forge/noarch/rust-std-x86_64-unknown-linux-gnu-1.88.0-h2c6d0dc_0.conda
      - conda: https://prefix.dev/conda-forge/linux-64/shellcheck-0.10.0-ha770c72_0.conda
      - conda: https://prefix.dev/conda-forge/noarch/sysroot_linux-64-2.28-h4ee821c_8.conda
      - conda: https://prefix.dev/conda-forge/linux-64/tbb-2022.2.0-hb60516a_0.conda
      - conda: https://prefix.dev/conda-forge/linux-64/tk-8.6.13-noxft_h4845f30_101.conda
      - conda: https://prefix.dev/conda-forge/linux-64/typos-1.29.9-h8fae777_0.conda
      - conda: https://prefix.dev/conda-forge/noarch/tzdata-2025a-h78e105d_0.conda
      - conda: https://prefix.dev/conda-forge/linux-64/xz-5.8.1-hbcc6ac9_2.conda
      - conda: https://prefix.dev/conda-forge/linux-64/xz-gpl-tools-5.8.1-hbcc6ac9_2.conda
      - conda: https://prefix.dev/conda-forge/linux-64/xz-tools-5.8.1-hb9d3cd8_2.conda
      - conda: https://prefix.dev/conda-forge/linux-64/zlib-1.3.1-hb9d3cd8_2.conda
      - conda: https://prefix.dev/conda-forge/linux-64/zstd-1.5.7-hb8e6e7a_2.conda
      osx-64:
      - conda: https://prefix.dev/conda-forge/osx-64/actionlint-1.7.8-h8080635_0.conda
      - conda: https://prefix.dev/conda-forge/osx-64/bzip2-1.0.8-hfdf4475_7.conda
      - conda: https://prefix.dev/conda-forge/osx-64/c-ares-1.34.5-hf13058a_0.conda
      - conda: https://prefix.dev/conda-forge/osx-64/c-compiler-1.11.0-h7a00415_0.conda
      - conda: https://prefix.dev/conda-forge/osx-64/ca-certificates-2025.1.31-h8857fd0_0.conda
      - conda: https://prefix.dev/conda-forge/osx-64/cargo-nextest-0.9.101-hd4f85ea_0.conda
      - conda: https://prefix.dev/conda-forge/osx-64/cctools-1021.4-h67a6458_1.conda
      - conda: https://prefix.dev/conda-forge/osx-64/cctools_osx-64-1021.4-haa85c18_1.conda
      - conda: https://prefix.dev/conda-forge/osx-64/clang-19-19.1.7-default_h3571c67_3.conda
      - conda: https://prefix.dev/conda-forge/osx-64/clang-19.1.7-default_h576c50e_3.conda
      - conda: https://prefix.dev/conda-forge/osx-64/clang_impl_osx-64-19.1.7-hc73cdc9_25.conda
      - conda: https://prefix.dev/conda-forge/osx-64/clang_osx-64-19.1.7-h7e5c614_25.conda
      - conda: https://prefix.dev/conda-forge/osx-64/clangxx-19.1.7-default_heb2e8d1_3.conda
      - conda: https://prefix.dev/conda-forge/osx-64/clangxx_impl_osx-64-19.1.7-hb295874_25.conda
      - conda: https://prefix.dev/conda-forge/osx-64/clangxx_osx-64-19.1.7-h7e5c614_25.conda
      - conda: https://prefix.dev/conda-forge/osx-64/cmake-3.26.4-hf40c264_0.conda
      - conda: https://prefix.dev/conda-forge/osx-64/compiler-rt-19.1.7-h52031e2_0.conda
      - conda: https://prefix.dev/conda-forge/noarch/compiler-rt_osx-64-19.1.7-hc6f8467_0.conda
      - conda: https://prefix.dev/conda-forge/osx-64/cxx-compiler-1.11.0-h307afc9_0.conda
      - conda: https://prefix.dev/conda-forge/osx-64/dprint-0.50.0-hd2571bf_0.conda
      - conda: https://prefix.dev/conda-forge/osx-64/expat-2.7.1-h21dd04a_0.conda
      - conda: https://prefix.dev/conda-forge/osx-64/gmp-6.3.0-hf036a51_2.conda
      - conda: https://prefix.dev/conda-forge/osx-64/icu-75.1-h120a0e1_0.conda
      - conda: https://prefix.dev/conda-forge/osx-64/krb5-1.21.3-h37d8d59_0.conda
      - conda: https://prefix.dev/conda-forge/osx-64/ld64-954.16-hc3792c1_1.conda
      - conda: https://prefix.dev/conda-forge/osx-64/ld64_osx-64-954.16-hf1c22e8_1.conda
      - conda: https://prefix.dev/conda-forge/osx-64/lefthook-1.12.2-hccc6df8_0.conda
      - conda: https://prefix.dev/conda-forge/osx-64/libclang-cpp19.1-19.1.7-default_h3571c67_3.conda
      - conda: https://prefix.dev/conda-forge/osx-64/libcurl-8.13.0-h5dec5d8_0.conda
      - conda: https://prefix.dev/conda-forge/osx-64/libcxx-19.1.7-hf95d169_0.conda
      - conda: https://prefix.dev/conda-forge/osx-64/libcxx-devel-19.1.7-h7c275be_1.conda
      - conda: https://prefix.dev/conda-forge/osx-64/libedit-3.1.20250104-pl5321ha958ccf_0.conda
      - conda: https://prefix.dev/conda-forge/osx-64/libev-4.33-h10d778d_2.conda
      - conda: https://prefix.dev/conda-forge/osx-64/libexpat-2.7.1-h21dd04a_0.conda
      - conda: https://prefix.dev/conda-forge/osx-64/libffi-3.4.6-h281671d_0.conda
      - conda: https://prefix.dev/conda-forge/osx-64/libiconv-1.18-h4b5e92a_1.conda
      - conda: https://prefix.dev/conda-forge/osx-64/libllvm19-19.1.7-hc29ff6c_1.conda
      - conda: https://prefix.dev/conda-forge/osx-64/liblzma-5.8.1-hd471939_2.conda
      - conda: https://prefix.dev/conda-forge/osx-64/liblzma-devel-5.8.1-hd471939_2.conda
      - conda: https://prefix.dev/conda-forge/osx-64/libnghttp2-1.64.0-hc7306c3_0.conda
      - conda: https://prefix.dev/conda-forge/osx-64/libsqlite-3.49.1-hdb6dae5_1.conda
      - conda: https://prefix.dev/conda-forge/osx-64/libssh2-1.11.1-h3dc7d44_0.conda
      - conda: https://prefix.dev/conda-forge/osx-64/libuv-1.51.0-h4cb831e_0.conda
      - conda: https://prefix.dev/conda-forge/osx-64/libxml2-2.13.8-h93c44a6_0.conda
      - conda: https://prefix.dev/conda-forge/osx-64/libzlib-1.3.1-hd23fc13_2.conda
      - conda: https://prefix.dev/conda-forge/osx-64/llvm-openmp-20.1.8-hf4e0ed4_0.conda
      - conda: https://prefix.dev/conda-forge/osx-64/llvm-tools-19-19.1.7-he90a8e3_1.conda
      - conda: https://prefix.dev/conda-forge/osx-64/llvm-tools-19.1.7-h3fe3016_1.conda
      - conda: https://prefix.dev/conda-forge/osx-64/make-4.4.1-h00291cd_2.conda
      - conda: https://prefix.dev/conda-forge/osx-64/ncurses-6.5-h0622a9a_3.conda
      - conda: https://prefix.dev/conda-forge/osx-64/openssl-3.4.1-hc426f3f_0.conda
      - conda: https://prefix.dev/conda-forge/osx-64/pkg-config-0.29.2-hf7e621a_1009.conda
      - conda: https://prefix.dev/conda-forge/osx-64/python-3.12.9-h9ccd52b_0_cpython.conda
      - conda: https://prefix.dev/conda-forge/osx-64/readline-8.2-h7cca4af_2.conda
      - conda: https://prefix.dev/conda-forge/osx-64/rhash-1.4.3-h0dc2134_2.conda
      - conda: https://prefix.dev/conda-forge/osx-64/ruff-0.14.1-hba89d1c_0.conda
      - conda: https://prefix.dev/conda-forge/osx-64/rust-1.88.0-h34a2095_0.conda
      - conda: https://prefix.dev/conda-forge/noarch/rust-src-1.88.0-unix_0.conda
      - conda: https://prefix.dev/conda-forge/noarch/rust-std-x86_64-apple-darwin-1.88.0-h38e4360_0.conda
      - conda: https://prefix.dev/conda-forge/osx-64/shellcheck-0.10.0-h7dd6a17_0.conda
      - conda: https://prefix.dev/conda-forge/osx-64/sigtool-0.1.3-h88f4db0_0.tar.bz2
      - conda: https://prefix.dev/conda-forge/osx-64/tapi-1300.6.5-h390ca13_0.conda
      - conda: https://prefix.dev/conda-forge/osx-64/tk-8.6.13-h1abcd95_1.conda
      - conda: https://prefix.dev/conda-forge/osx-64/typos-1.29.9-h371c88c_0.conda
      - conda: https://prefix.dev/conda-forge/noarch/tzdata-2025a-h78e105d_0.conda
      - conda: https://prefix.dev/conda-forge/osx-64/xz-5.8.1-h357f2ed_2.conda
      - conda: https://prefix.dev/conda-forge/osx-64/xz-gpl-tools-5.8.1-h357f2ed_2.conda
      - conda: https://prefix.dev/conda-forge/osx-64/xz-tools-5.8.1-hd471939_2.conda
      - conda: https://prefix.dev/conda-forge/osx-64/zlib-1.3.1-hd23fc13_2.conda
      - conda: https://prefix.dev/conda-forge/osx-64/zstd-1.5.7-h8210216_2.conda
      osx-arm64:
      - conda: https://prefix.dev/conda-forge/osx-arm64/actionlint-1.7.8-h43f6c71_0.conda
      - conda: https://prefix.dev/conda-forge/osx-arm64/bzip2-1.0.8-h99b78c6_7.conda
      - conda: https://prefix.dev/conda-forge/osx-arm64/c-ares-1.34.5-h5505292_0.conda
      - conda: https://prefix.dev/conda-forge/osx-arm64/c-compiler-1.11.0-h61f9b84_0.conda
      - conda: https://prefix.dev/conda-forge/osx-arm64/ca-certificates-2025.1.31-hf0a4a13_0.conda
      - conda: https://prefix.dev/conda-forge/osx-arm64/cargo-nextest-0.9.101-hcdef695_0.conda
      - conda: https://prefix.dev/conda-forge/osx-arm64/cctools-1021.4-hd01ab73_1.conda
      - conda: https://prefix.dev/conda-forge/osx-arm64/cctools_osx-arm64-1021.4-haeb51d2_1.conda
      - conda: https://prefix.dev/conda-forge/osx-arm64/clang-19-19.1.7-default_hf90f093_3.conda
      - conda: https://prefix.dev/conda-forge/osx-arm64/clang-19.1.7-default_h474c9e2_3.conda
      - conda: https://prefix.dev/conda-forge/osx-arm64/clang_impl_osx-arm64-19.1.7-h76e6a08_25.conda
      - conda: https://prefix.dev/conda-forge/osx-arm64/clang_osx-arm64-19.1.7-h07b0088_25.conda
      - conda: https://prefix.dev/conda-forge/osx-arm64/clangxx-19.1.7-default_h1ffe849_3.conda
      - conda: https://prefix.dev/conda-forge/osx-arm64/clangxx_impl_osx-arm64-19.1.7-h276745f_25.conda
      - conda: https://prefix.dev/conda-forge/osx-arm64/clangxx_osx-arm64-19.1.7-h07b0088_25.conda
      - conda: https://prefix.dev/conda-forge/osx-arm64/cmake-3.26.4-hc0af03a_0.conda
      - conda: https://prefix.dev/conda-forge/osx-arm64/compiler-rt-19.1.7-hd2aecb6_0.conda
      - conda: https://prefix.dev/conda-forge/noarch/compiler-rt_osx-arm64-19.1.7-h7969c41_0.conda
      - conda: https://prefix.dev/conda-forge/osx-arm64/cxx-compiler-1.11.0-h88570a1_0.conda
      - conda: https://prefix.dev/conda-forge/osx-arm64/dprint-0.50.0-h8dba533_0.conda
      - conda: https://prefix.dev/conda-forge/osx-arm64/expat-2.7.1-hec049ff_0.conda
      - conda: https://prefix.dev/conda-forge/osx-arm64/gmp-6.3.0-h7bae524_2.conda
      - conda: https://prefix.dev/conda-forge/osx-arm64/krb5-1.21.3-h237132a_0.conda
      - conda: https://prefix.dev/conda-forge/osx-arm64/ld64-954.16-he86490a_1.conda
      - conda: https://prefix.dev/conda-forge/osx-arm64/ld64_osx-arm64-954.16-hc42d924_1.conda
      - conda: https://prefix.dev/conda-forge/osx-arm64/lefthook-1.12.2-h820172f_0.conda
      - conda: https://prefix.dev/conda-forge/osx-arm64/libclang-cpp19.1-19.1.7-default_hf90f093_3.conda
      - conda: https://prefix.dev/conda-forge/osx-arm64/libcurl-8.13.0-h73640d1_0.conda
      - conda: https://prefix.dev/conda-forge/osx-arm64/libcxx-19.1.7-ha82da77_0.conda
      - conda: https://prefix.dev/conda-forge/osx-arm64/libcxx-devel-19.1.7-h6dc3340_1.conda
      - conda: https://prefix.dev/conda-forge/osx-arm64/libedit-3.1.20250104-pl5321hafb1f1b_0.conda
      - conda: https://prefix.dev/conda-forge/osx-arm64/libev-4.33-h93a5062_2.conda
      - conda: https://prefix.dev/conda-forge/osx-arm64/libexpat-2.7.1-hec049ff_0.conda
      - conda: https://prefix.dev/conda-forge/osx-arm64/libffi-3.4.6-h1da3d7d_1.conda
      - conda: https://prefix.dev/conda-forge/osx-arm64/libglib-2.84.2-hbec27ea_0.conda
      - conda: https://prefix.dev/conda-forge/osx-arm64/libiconv-1.18-hfe07756_1.conda
      - conda: https://prefix.dev/conda-forge/osx-arm64/libintl-0.25.1-h493aca8_0.conda
      - conda: https://prefix.dev/conda-forge/osx-arm64/libllvm19-19.1.7-hc4b4ae8_1.conda
      - conda: https://prefix.dev/conda-forge/osx-arm64/liblzma-5.8.1-h39f12f2_2.conda
      - conda: https://prefix.dev/conda-forge/osx-arm64/liblzma-devel-5.8.1-h39f12f2_2.conda
      - conda: https://prefix.dev/conda-forge/osx-arm64/libnghttp2-1.64.0-h6d7220d_0.conda
      - conda: https://prefix.dev/conda-forge/osx-arm64/libsqlite-3.49.1-h3f77e49_1.conda
      - conda: https://prefix.dev/conda-forge/osx-arm64/libssh2-1.11.1-h9cc3647_0.conda
      - conda: https://prefix.dev/conda-forge/osx-arm64/libuv-1.51.0-h5505292_0.conda
      - conda: https://prefix.dev/conda-forge/osx-arm64/libxml2-2.13.8-hcc23dba_0.conda
      - conda: https://prefix.dev/conda-forge/osx-arm64/libzlib-1.3.1-h8359307_2.conda
      - conda: https://prefix.dev/conda-forge/osx-arm64/llvm-openmp-20.1.8-hbb9b287_0.conda
      - conda: https://prefix.dev/conda-forge/osx-arm64/llvm-tools-19-19.1.7-h87a4c7e_1.conda
      - conda: https://prefix.dev/conda-forge/osx-arm64/llvm-tools-19.1.7-hd2aecb6_1.conda
      - conda: https://prefix.dev/conda-forge/osx-arm64/make-4.4.1-hc9fafa5_2.conda
      - conda: https://prefix.dev/conda-forge/osx-arm64/ncurses-6.5-h5e97a16_3.conda
      - conda: https://prefix.dev/conda-forge/osx-arm64/openssl-3.4.1-h81ee809_0.conda
      - conda: https://prefix.dev/conda-forge/osx-arm64/pcre2-10.45-ha881caa_0.conda
      - conda: https://prefix.dev/conda-forge/osx-arm64/pkg-config-0.29.2-hde07d2e_1009.conda
      - conda: https://prefix.dev/conda-forge/osx-arm64/python-3.12.9-hc22306f_0_cpython.conda
      - conda: https://prefix.dev/conda-forge/osx-arm64/readline-8.2-h1d1bf99_2.conda
      - conda: https://prefix.dev/conda-forge/osx-arm64/rhash-1.4.3-hb547adb_2.conda
      - conda: https://prefix.dev/conda-forge/osx-arm64/ruff-0.14.1-h492a034_0.conda
      - conda: https://prefix.dev/conda-forge/osx-arm64/rust-1.88.0-h4ff7c5d_0.conda
      - conda: https://prefix.dev/conda-forge/noarch/rust-src-1.88.0-unix_0.conda
      - conda: https://prefix.dev/conda-forge/noarch/rust-std-aarch64-apple-darwin-1.88.0-hf6ec828_0.conda
      - conda: https://prefix.dev/conda-forge/osx-arm64/shellcheck-0.10.0-hecfb573_0.conda
      - conda: https://prefix.dev/conda-forge/osx-arm64/sigtool-0.1.3-h44b9a77_0.tar.bz2
      - conda: https://prefix.dev/conda-forge/osx-arm64/tapi-1300.6.5-h03f4b80_0.conda
      - conda: https://prefix.dev/conda-forge/osx-arm64/tk-8.6.13-h5083fa2_1.conda
      - conda: https://prefix.dev/conda-forge/osx-arm64/typos-1.29.9-h0716509_0.conda
      - conda: https://prefix.dev/conda-forge/noarch/tzdata-2025a-h78e105d_0.conda
      - conda: https://prefix.dev/conda-forge/osx-arm64/xz-5.8.1-h9a6d368_2.conda
      - conda: https://prefix.dev/conda-forge/osx-arm64/xz-gpl-tools-5.8.1-h9a6d368_2.conda
      - conda: https://prefix.dev/conda-forge/osx-arm64/xz-tools-5.8.1-h39f12f2_2.conda
      - conda: https://prefix.dev/conda-forge/osx-arm64/zlib-1.3.1-h8359307_2.conda
      - conda: https://prefix.dev/conda-forge/osx-arm64/zstd-1.5.7-h6491c7d_2.conda
      win-64:
      - conda: https://prefix.dev/conda-forge/win-64/_openmp_mutex-4.5-2_gnu.conda
      - conda: https://prefix.dev/conda-forge/win-64/actionlint-1.7.8-he477eed_0.conda
      - conda: https://prefix.dev/conda-forge/win-64/bzip2-1.0.8-h2466b09_7.conda
      - conda: https://prefix.dev/conda-forge/win-64/ca-certificates-2025.1.31-h56e8100_0.conda
      - conda: https://prefix.dev/conda-forge/win-64/cargo-nextest-0.9.101-h18a1a76_0.conda
      - conda: https://prefix.dev/conda-forge/win-64/cmake-3.26.4-h1537add_0.conda
      - conda: https://prefix.dev/conda-forge/win-64/cxx-compiler-1.11.0-h1c1089f_0.conda
      - conda: https://prefix.dev/conda-forge/win-64/dprint-0.50.0-h63977a8_0.conda
      - conda: https://prefix.dev/conda-forge/win-64/lefthook-1.12.2-h11686cb_0.conda
      - conda: https://prefix.dev/conda-forge/win-64/libexpat-2.6.4-he0c23c2_0.conda
      - conda: https://prefix.dev/conda-forge/win-64/libffi-3.4.6-h537db12_0.conda
      - conda: https://prefix.dev/conda-forge/win-64/libgcc-15.1.0-h1383e82_3.conda
      - conda: https://prefix.dev/conda-forge/win-64/libglib-2.84.2-hbc94333_0.conda
      - conda: https://prefix.dev/conda-forge/win-64/libgomp-15.1.0-h1383e82_3.conda
      - conda: https://prefix.dev/conda-forge/win-64/libiconv-1.18-h135ad9c_1.conda
      - conda: https://prefix.dev/conda-forge/win-64/libintl-0.22.5-h5728263_3.conda
      - conda: https://prefix.dev/conda-forge/win-64/liblzma-5.6.4-h2466b09_0.conda
      - conda: https://prefix.dev/conda-forge/win-64/libsqlite-3.49.1-h67fdade_1.conda
      - conda: https://prefix.dev/conda-forge/win-64/libwinpthread-12.0.0.r4.gg4f2fc60ca-h57928b3_9.conda
      - conda: https://prefix.dev/conda-forge/win-64/libzlib-1.3.1-h2466b09_2.conda
      - conda: https://prefix.dev/conda-forge/win-64/make-4.4.1-h0e40799_2.conda
      - conda: https://prefix.dev/conda-forge/win-64/openssl-3.4.1-ha4e3fda_0.conda
      - conda: https://prefix.dev/conda-forge/win-64/pcre2-10.45-h99c9b8b_0.conda
      - conda: https://prefix.dev/conda-forge/win-64/pkg-config-0.29.2-h88c491f_1009.conda
      - conda: https://prefix.dev/conda-forge/win-64/python-3.12.9-h3f84c4b_0_cpython.conda
      - conda: https://prefix.dev/conda-forge/win-64/ruff-0.14.1-h3e3edff_0.conda
      - conda: https://prefix.dev/conda-forge/win-64/rust-1.88.0-hf8d6059_0.conda
      - conda: https://prefix.dev/conda-forge/noarch/rust-src-1.88.0-win_0.conda
      - conda: https://prefix.dev/conda-forge/noarch/rust-std-x86_64-pc-windows-msvc-1.88.0-h17fc481_0.conda
      - conda: https://prefix.dev/conda-forge/win-64/shellcheck-0.10.0-h57928b3_0.conda
      - conda: https://prefix.dev/conda-forge/win-64/tk-8.6.13-h5226925_1.conda
      - conda: https://prefix.dev/conda-forge/win-64/typos-1.29.9-ha073cba_0.conda
      - conda: https://prefix.dev/conda-forge/noarch/tzdata-2025a-h78e105d_0.conda
      - conda: https://prefix.dev/conda-forge/win-64/ucrt-10.0.22621.0-h57928b3_1.conda
      - conda: https://prefix.dev/conda-forge/win-64/vc-14.3-h5fd82a7_24.conda
      - conda: https://prefix.dev/conda-forge/win-64/vc14_runtime-14.44.35208-h818238b_26.conda
      - conda: https://prefix.dev/conda-forge/win-64/vs2015_runtime-14.44.35208-h38c0c73_26.conda
      - conda: https://prefix.dev/conda-forge/win-64/vs2022_win-64-19.44.35207-ha74f236_30.conda
      - conda: https://prefix.dev/conda-forge/noarch/vswhere-3.1.7-h40126e0_1.conda
  minio:
    channels:
    - url: https://prefix.dev/conda-forge/
    packages:
      linux-64:
      - conda: https://prefix.dev/conda-forge/linux-64/_libgcc_mutex-0.1-conda_forge.tar.bz2
      - conda: https://prefix.dev/conda-forge/linux-64/_openmp_mutex-4.5-2_gnu.tar.bz2
      - conda: https://prefix.dev/conda-forge/noarch/ca-certificates-2025.8.3-hbd8a1cb_0.conda
      - conda: https://prefix.dev/conda-forge/linux-64/libgcc-15.1.0-h767d61c_4.conda
      - conda: https://prefix.dev/conda-forge/linux-64/libgomp-15.1.0-h767d61c_4.conda
      - conda: https://prefix.dev/conda-forge/linux-64/libstdcxx-15.1.0-h8f9b012_4.conda
      - conda: https://prefix.dev/conda-forge/linux-64/libzlib-1.3.1-hb9d3cd8_2.conda
      - conda: https://prefix.dev/conda-forge/linux-64/minio-client-2025.07.21.05.28.08-hfc2019e_0.conda
      - conda: https://prefix.dev/conda-forge/linux-64/minio-server-2025.01.20.14.49.07-hbcca054_1.conda
      - conda: https://prefix.dev/conda-forge/linux-64/nushell-0.106.1-hb0b18c3_0.conda
      - conda: https://prefix.dev/conda-forge/linux-64/openssl-3.5.2-h26f9b46_0.conda
      - conda: crates/rattler-bin
        subdir: linux-64
      - conda: crates/rattler_index
        subdir: linux-64
      osx-64:
      - conda: https://prefix.dev/conda-forge/noarch/ca-certificates-2025.8.3-hbd8a1cb_0.conda
      - conda: https://prefix.dev/conda-forge/osx-64/libcxx-21.1.0-h3d58e20_1.conda
      - conda: https://prefix.dev/conda-forge/osx-64/libzlib-1.3.1-hd23fc13_2.conda
      - conda: https://prefix.dev/conda-forge/osx-64/minio-client-2025.07.21.05.28.08-hccc6df8_0.conda
      - conda: https://prefix.dev/conda-forge/osx-64/minio-server-2025.01.20.14.49.07-h8857fd0_1.conda
      - conda: https://prefix.dev/conda-forge/osx-64/nushell-0.106.1-h088d292_0.conda
      - conda: https://prefix.dev/conda-forge/osx-64/openssl-3.5.2-h6e31bce_0.conda
      - conda: crates/rattler-bin
        subdir: osx-64
      - conda: crates/rattler_index
        subdir: osx-64
      osx-arm64:
      - conda: https://prefix.dev/conda-forge/noarch/ca-certificates-2025.8.3-hbd8a1cb_0.conda
      - conda: https://prefix.dev/conda-forge/osx-arm64/libcxx-21.1.0-hf598326_1.conda
      - conda: https://prefix.dev/conda-forge/osx-arm64/libzlib-1.3.1-h8359307_2.conda
      - conda: https://prefix.dev/conda-forge/osx-arm64/minio-client-2025.07.21.05.28.08-h820172f_0.conda
      - conda: https://prefix.dev/conda-forge/osx-arm64/minio-server-2025.01.20.14.49.07-hf0a4a13_1.conda
      - conda: https://prefix.dev/conda-forge/osx-arm64/nushell-0.106.1-h1b39ca6_0.conda
      - conda: https://prefix.dev/conda-forge/osx-arm64/openssl-3.5.2-he92f556_0.conda
      - conda: crates/rattler-bin
        subdir: osx-arm64
      - conda: crates/rattler_index
        subdir: osx-arm64
      win-64:
      - conda: https://prefix.dev/conda-forge/noarch/ca-certificates-2025.8.3-h4c7d964_0.conda
      - conda: https://prefix.dev/conda-forge/win-64/libzlib-1.3.1-h2466b09_2.conda
      - conda: https://prefix.dev/conda-forge/win-64/minio-client-2025.07.21.05.28.08-h11686cb_0.conda
      - conda: https://prefix.dev/conda-forge/win-64/minio-server-2025.01.20.14.49.07-h56e8100_1.conda
      - conda: https://prefix.dev/conda-forge/win-64/nushell-0.106.1-hdab3696_0.conda
      - conda: https://prefix.dev/conda-forge/win-64/openssl-3.5.2-h725018a_0.conda
      - conda: https://prefix.dev/conda-forge/win-64/ucrt-10.0.26100.0-h57928b3_0.conda
      - conda: https://prefix.dev/conda-forge/win-64/vc-14.3-h41ae7f8_31.conda
      - conda: https://prefix.dev/conda-forge/win-64/vc14_runtime-14.44.35208-h818238b_31.conda
      - conda: https://prefix.dev/conda-forge/win-64/vcomp14-14.44.35208-h818238b_31.conda
      - conda: crates/rattler-bin
        subdir: win-64
      - conda: crates/rattler_index
        subdir: win-64
  s3:
    channels:
    - url: https://prefix.dev/conda-forge/
    packages:
      linux-64:
      - conda: https://prefix.dev/conda-forge/linux-64/_libgcc_mutex-0.1-conda_forge.tar.bz2
      - conda: https://prefix.dev/conda-forge/linux-64/_openmp_mutex-4.5-2_gnu.tar.bz2
      - conda: https://prefix.dev/conda-forge/linux-64/aws-c-auth-0.9.0-h0fbd49f_19.conda
      - conda: https://prefix.dev/conda-forge/linux-64/aws-c-cal-0.9.2-he7b75e1_1.conda
      - conda: https://prefix.dev/conda-forge/linux-64/aws-c-common-0.12.4-hb03c661_0.conda
      - conda: https://prefix.dev/conda-forge/linux-64/aws-c-compression-0.3.1-h92c474e_6.conda
      - conda: https://prefix.dev/conda-forge/linux-64/aws-c-event-stream-0.5.5-h149bd38_3.conda
      - conda: https://prefix.dev/conda-forge/linux-64/aws-c-http-0.10.4-h37a7233_0.conda
      - conda: https://prefix.dev/conda-forge/linux-64/aws-c-io-0.21.2-h6252d9a_1.conda
      - conda: https://prefix.dev/conda-forge/linux-64/aws-c-mqtt-0.13.3-h19deb91_3.conda
      - conda: https://prefix.dev/conda-forge/linux-64/aws-c-s3-0.8.6-h800fcd2_2.conda
      - conda: https://prefix.dev/conda-forge/linux-64/aws-c-sdkutils-0.2.4-h92c474e_1.conda
      - conda: https://prefix.dev/conda-forge/linux-64/aws-checksums-0.2.7-h92c474e_2.conda
      - conda: https://prefix.dev/conda-forge/linux-64/awscli-2.28.21-py313h78bf25f_0.conda
      - conda: https://prefix.dev/conda-forge/linux-64/awscrt-0.27.5-py313ha03020b_0.conda
      - conda: https://prefix.dev/conda-forge/linux-64/brotli-python-1.1.0-py313h7033f15_4.conda
      - conda: https://prefix.dev/conda-forge/linux-64/bzip2-1.0.8-h4bc722e_7.conda
      - conda: https://prefix.dev/conda-forge/noarch/ca-certificates-2025.8.3-hbd8a1cb_0.conda
      - conda: https://prefix.dev/conda-forge/noarch/colorama-0.4.6-pyhd8ed1ab_1.conda
      - conda: https://prefix.dev/conda-forge/noarch/distro-1.8.0-pyhd8ed1ab_0.conda
      - conda: https://prefix.dev/conda-forge/linux-64/docutils-0.18.1-py313h78bf25f_1.conda
      - conda: https://prefix.dev/conda-forge/noarch/jmespath-1.0.1-pyhd8ed1ab_1.conda
      - conda: https://prefix.dev/conda-forge/linux-64/ld_impl_linux-64-2.44-h1423503_1.conda
      - conda: https://prefix.dev/conda-forge/linux-64/libexpat-2.7.1-hecca717_0.conda
      - conda: https://prefix.dev/conda-forge/linux-64/libffi-3.4.6-h2dba641_1.conda
      - conda: https://prefix.dev/conda-forge/linux-64/libgcc-15.1.0-h767d61c_4.conda
      - conda: https://prefix.dev/conda-forge/linux-64/libgcc-ng-15.1.0-h69a702a_4.conda
      - conda: https://prefix.dev/conda-forge/linux-64/libgomp-15.1.0-h767d61c_4.conda
      - conda: https://prefix.dev/conda-forge/linux-64/liblzma-5.8.1-hb9d3cd8_2.conda
      - conda: https://prefix.dev/conda-forge/linux-64/libmpdec-4.0.0-hb9d3cd8_0.conda
      - conda: https://prefix.dev/conda-forge/linux-64/libsqlite-3.50.4-h0c1763c_0.conda
      - conda: https://prefix.dev/conda-forge/linux-64/libstdcxx-15.1.0-h8f9b012_4.conda
      - conda: https://prefix.dev/conda-forge/linux-64/libuuid-2.38.1-h0b41bf4_0.conda
      - conda: https://prefix.dev/conda-forge/linux-64/libzlib-1.3.1-hb9d3cd8_2.conda
      - conda: https://prefix.dev/conda-forge/linux-64/ncurses-6.5-h2d0b736_3.conda
      - conda: https://prefix.dev/conda-forge/linux-64/nushell-0.106.1-hb0b18c3_0.conda
      - conda: https://prefix.dev/conda-forge/linux-64/openssl-3.5.2-h26f9b46_0.conda
      - conda: https://prefix.dev/conda-forge/noarch/prompt-toolkit-3.0.51-pyha770c72_0.conda
      - conda: https://prefix.dev/conda-forge/noarch/pysocks-1.7.1-pyha55dd90_7.conda
      - conda: https://prefix.dev/conda-forge/linux-64/python-3.13.5-hec9711d_102_cp313.conda
      - conda: https://prefix.dev/conda-forge/noarch/python-dateutil-2.9.0-pyhd8ed1ab_0.conda
      - conda: https://prefix.dev/conda-forge/noarch/python_abi-3.13-8_cp313.conda
      - conda: https://prefix.dev/conda-forge/linux-64/readline-8.2-h8c095d6_2.conda
      - conda: https://prefix.dev/conda-forge/linux-64/ruamel.yaml-0.17.17-py313h536fd9c_3.conda
      - conda: https://prefix.dev/conda-forge/linux-64/ruamel.yaml.clib-0.2.8-py313h536fd9c_1.conda
      - conda: https://prefix.dev/conda-forge/linux-64/s2n-1.5.23-h8e187f5_0.conda
      - conda: https://prefix.dev/conda-forge/noarch/setuptools-80.9.0-pyhff2d567_0.conda
      - conda: https://prefix.dev/conda-forge/noarch/six-1.17.0-pyhe01879c_1.conda
      - conda: https://prefix.dev/conda-forge/linux-64/tk-8.6.13-noxft_hd72426e_102.conda
      - conda: https://prefix.dev/conda-forge/noarch/tzdata-2025b-h78e105d_0.conda
      - conda: https://prefix.dev/conda-forge/noarch/urllib3-1.26.19-pyhd8ed1ab_0.conda
      - conda: https://prefix.dev/conda-forge/noarch/wcwidth-0.2.13-pyhd8ed1ab_1.conda
      - conda: crates/rattler-bin
        subdir: linux-64
      - conda: crates/rattler_index
        subdir: linux-64
      osx-64:
      - conda: https://prefix.dev/conda-forge/osx-64/aws-c-auth-0.9.0-h9972aa3_19.conda
      - conda: https://prefix.dev/conda-forge/osx-64/aws-c-cal-0.9.2-h6f29d6d_1.conda
      - conda: https://prefix.dev/conda-forge/osx-64/aws-c-common-0.12.4-h1c43f85_0.conda
      - conda: https://prefix.dev/conda-forge/osx-64/aws-c-compression-0.3.1-h7a4e982_6.conda
      - conda: https://prefix.dev/conda-forge/osx-64/aws-c-event-stream-0.5.5-hf5ae603_3.conda
      - conda: https://prefix.dev/conda-forge/osx-64/aws-c-http-0.10.4-hb3df2dd_0.conda
      - conda: https://prefix.dev/conda-forge/osx-64/aws-c-io-0.21.2-h46f635e_1.conda
      - conda: https://prefix.dev/conda-forge/osx-64/aws-c-mqtt-0.13.3-h6fbeeec_3.conda
      - conda: https://prefix.dev/conda-forge/osx-64/aws-c-s3-0.8.6-he7aa9d9_2.conda
      - conda: https://prefix.dev/conda-forge/osx-64/aws-c-sdkutils-0.2.4-h7a4e982_1.conda
      - conda: https://prefix.dev/conda-forge/osx-64/aws-checksums-0.2.7-h7a4e982_2.conda
      - conda: https://prefix.dev/conda-forge/osx-64/awscli-2.28.21-py312hb401068_0.conda
      - conda: https://prefix.dev/conda-forge/osx-64/awscrt-0.27.5-py312hef7181d_0.conda
      - conda: https://prefix.dev/conda-forge/osx-64/brotli-python-1.1.0-py312h462f358_4.conda
      - conda: https://prefix.dev/conda-forge/osx-64/bzip2-1.0.8-hfdf4475_7.conda
      - conda: https://prefix.dev/conda-forge/noarch/ca-certificates-2025.8.3-hbd8a1cb_0.conda
      - conda: https://prefix.dev/conda-forge/noarch/colorama-0.4.6-pyhd8ed1ab_1.conda
      - conda: https://prefix.dev/conda-forge/noarch/distro-1.8.0-pyhd8ed1ab_0.conda
      - conda: https://prefix.dev/conda-forge/osx-64/docutils-0.18.1-py312hb401068_1.conda
      - conda: https://prefix.dev/conda-forge/noarch/jmespath-1.0.1-pyhd8ed1ab_1.conda
      - conda: https://prefix.dev/conda-forge/osx-64/libcxx-21.1.0-h3d58e20_1.conda
      - conda: https://prefix.dev/conda-forge/osx-64/libexpat-2.7.1-h21dd04a_0.conda
      - conda: https://prefix.dev/conda-forge/osx-64/libffi-3.4.6-h281671d_1.conda
      - conda: https://prefix.dev/conda-forge/osx-64/liblzma-5.8.1-hd471939_2.conda
      - conda: https://prefix.dev/conda-forge/osx-64/libsqlite-3.50.4-h39a8b3b_0.conda
      - conda: https://prefix.dev/conda-forge/osx-64/libzlib-1.3.1-hd23fc13_2.conda
      - conda: https://prefix.dev/conda-forge/osx-64/ncurses-6.5-h0622a9a_3.conda
      - conda: https://prefix.dev/conda-forge/osx-64/nushell-0.106.1-h088d292_0.conda
      - conda: https://prefix.dev/conda-forge/osx-64/openssl-3.5.2-h6e31bce_0.conda
      - conda: https://prefix.dev/conda-forge/noarch/prompt-toolkit-3.0.51-pyha770c72_0.conda
      - conda: https://prefix.dev/conda-forge/noarch/pysocks-1.7.1-pyha55dd90_7.conda
      - conda: https://prefix.dev/conda-forge/osx-64/python-3.12.11-h9ccd52b_0_cpython.conda
      - conda: https://prefix.dev/conda-forge/noarch/python-dateutil-2.9.0-pyhd8ed1ab_0.conda
      - conda: https://prefix.dev/conda-forge/noarch/python_abi-3.12-8_cp312.conda
      - conda: https://prefix.dev/conda-forge/osx-64/readline-8.2-h7cca4af_2.conda
      - conda: https://prefix.dev/conda-forge/osx-64/ruamel.yaml-0.17.17-py312h3d0f464_3.conda
      - conda: https://prefix.dev/conda-forge/osx-64/ruamel.yaml.clib-0.2.8-py312h3d0f464_1.conda
      - conda: https://prefix.dev/conda-forge/noarch/setuptools-80.9.0-pyhff2d567_0.conda
      - conda: https://prefix.dev/conda-forge/noarch/six-1.17.0-pyhe01879c_1.conda
      - conda: https://prefix.dev/conda-forge/osx-64/tk-8.6.13-hf689a15_2.conda
      - conda: https://prefix.dev/conda-forge/noarch/tzdata-2025b-h78e105d_0.conda
      - conda: https://prefix.dev/conda-forge/noarch/urllib3-1.26.19-pyhd8ed1ab_0.conda
      - conda: https://prefix.dev/conda-forge/noarch/wcwidth-0.2.13-pyhd8ed1ab_1.conda
      - conda: crates/rattler-bin
        subdir: osx-64
      - conda: crates/rattler_index
        subdir: osx-64
      osx-arm64:
      - conda: https://prefix.dev/conda-forge/osx-arm64/aws-c-auth-0.9.0-h9eee66f_19.conda
      - conda: https://prefix.dev/conda-forge/osx-arm64/aws-c-cal-0.9.2-hd08b81e_1.conda
      - conda: https://prefix.dev/conda-forge/osx-arm64/aws-c-common-0.12.4-h6caf38d_0.conda
      - conda: https://prefix.dev/conda-forge/osx-arm64/aws-c-compression-0.3.1-habbe1e8_6.conda
      - conda: https://prefix.dev/conda-forge/osx-arm64/aws-c-event-stream-0.5.5-hd1b68e1_3.conda
      - conda: https://prefix.dev/conda-forge/osx-arm64/aws-c-http-0.10.4-h09a8a51_0.conda
      - conda: https://prefix.dev/conda-forge/osx-arm64/aws-c-io-0.21.2-hc6344be_1.conda
      - conda: https://prefix.dev/conda-forge/osx-arm64/aws-c-mqtt-0.13.3-h625c29d_3.conda
      - conda: https://prefix.dev/conda-forge/osx-arm64/aws-c-s3-0.8.6-h6ded10d_2.conda
      - conda: https://prefix.dev/conda-forge/osx-arm64/aws-c-sdkutils-0.2.4-habbe1e8_1.conda
      - conda: https://prefix.dev/conda-forge/osx-arm64/aws-checksums-0.2.7-habbe1e8_2.conda
      - conda: https://prefix.dev/conda-forge/osx-arm64/awscli-2.28.21-py313h8f79df9_0.conda
      - conda: https://prefix.dev/conda-forge/osx-arm64/awscrt-0.27.5-py313h3c677f0_0.conda
      - conda: https://prefix.dev/conda-forge/osx-arm64/brotli-python-1.1.0-py313hb4b7877_4.conda
      - conda: https://prefix.dev/conda-forge/osx-arm64/bzip2-1.0.8-h99b78c6_7.conda
      - conda: https://prefix.dev/conda-forge/noarch/ca-certificates-2025.8.3-hbd8a1cb_0.conda
      - conda: https://prefix.dev/conda-forge/noarch/colorama-0.4.6-pyhd8ed1ab_1.conda
      - conda: https://prefix.dev/conda-forge/noarch/distro-1.8.0-pyhd8ed1ab_0.conda
      - conda: https://prefix.dev/conda-forge/osx-arm64/docutils-0.18.1-py313h8f79df9_1.conda
      - conda: https://prefix.dev/conda-forge/osx-arm64/icu-75.1-hfee45f7_0.conda
      - conda: https://prefix.dev/conda-forge/noarch/jmespath-1.0.1-pyhd8ed1ab_1.conda
      - conda: https://prefix.dev/conda-forge/osx-arm64/libcxx-21.1.0-hf598326_1.conda
      - conda: https://prefix.dev/conda-forge/osx-arm64/libexpat-2.7.1-hec049ff_0.conda
      - conda: https://prefix.dev/conda-forge/osx-arm64/libffi-3.4.6-h1da3d7d_1.conda
      - conda: https://prefix.dev/conda-forge/osx-arm64/liblzma-5.8.1-h39f12f2_2.conda
      - conda: https://prefix.dev/conda-forge/osx-arm64/libmpdec-4.0.0-h5505292_0.conda
      - conda: https://prefix.dev/conda-forge/osx-arm64/libsqlite-3.50.4-h4237e3c_0.conda
      - conda: https://prefix.dev/conda-forge/osx-arm64/libzlib-1.3.1-h8359307_2.conda
      - conda: https://prefix.dev/conda-forge/osx-arm64/ncurses-6.5-h5e97a16_3.conda
      - conda: https://prefix.dev/conda-forge/osx-arm64/nushell-0.106.1-h1b39ca6_0.conda
      - conda: https://prefix.dev/conda-forge/osx-arm64/openssl-3.5.2-he92f556_0.conda
      - conda: https://prefix.dev/conda-forge/noarch/prompt-toolkit-3.0.51-pyha770c72_0.conda
      - conda: https://prefix.dev/conda-forge/noarch/pysocks-1.7.1-pyha55dd90_7.conda
      - conda: https://prefix.dev/conda-forge/osx-arm64/python-3.13.5-hf3f3da0_102_cp313.conda
      - conda: https://prefix.dev/conda-forge/noarch/python-dateutil-2.9.0-pyhd8ed1ab_0.conda
      - conda: https://prefix.dev/conda-forge/noarch/python_abi-3.13-8_cp313.conda
      - conda: https://prefix.dev/conda-forge/osx-arm64/readline-8.2-h1d1bf99_2.conda
      - conda: https://prefix.dev/conda-forge/osx-arm64/ruamel.yaml-0.17.17-py313h63a2874_3.conda
      - conda: https://prefix.dev/conda-forge/osx-arm64/ruamel.yaml.clib-0.2.8-py313h63a2874_1.conda
      - conda: https://prefix.dev/conda-forge/noarch/setuptools-80.9.0-pyhff2d567_0.conda
      - conda: https://prefix.dev/conda-forge/noarch/six-1.17.0-pyhe01879c_1.conda
      - conda: https://prefix.dev/conda-forge/osx-arm64/tk-8.6.13-h892fb3f_2.conda
      - conda: https://prefix.dev/conda-forge/noarch/tzdata-2025b-h78e105d_0.conda
      - conda: https://prefix.dev/conda-forge/noarch/urllib3-1.26.19-pyhd8ed1ab_0.conda
      - conda: https://prefix.dev/conda-forge/noarch/wcwidth-0.2.13-pyhd8ed1ab_1.conda
      - conda: crates/rattler-bin
        subdir: osx-arm64
      - conda: crates/rattler_index
        subdir: osx-arm64
      win-64:
      - conda: https://prefix.dev/conda-forge/win-64/aws-c-auth-0.9.0-hd9a66b3_19.conda
      - conda: https://prefix.dev/conda-forge/win-64/aws-c-cal-0.9.2-hef2a5b8_1.conda
      - conda: https://prefix.dev/conda-forge/win-64/aws-c-common-0.12.4-hfd05255_0.conda
      - conda: https://prefix.dev/conda-forge/win-64/aws-c-compression-0.3.1-ha8a2810_6.conda
      - conda: https://prefix.dev/conda-forge/win-64/aws-c-event-stream-0.5.5-hccb7587_3.conda
      - conda: https://prefix.dev/conda-forge/win-64/aws-c-http-0.10.4-h04b3cea_0.conda
      - conda: https://prefix.dev/conda-forge/win-64/aws-c-io-0.21.2-h20b9e97_1.conda
      - conda: https://prefix.dev/conda-forge/win-64/aws-c-mqtt-0.13.3-h6b158f5_3.conda
      - conda: https://prefix.dev/conda-forge/win-64/aws-c-s3-0.8.6-h46905be_2.conda
      - conda: https://prefix.dev/conda-forge/win-64/aws-c-sdkutils-0.2.4-ha8a2810_1.conda
      - conda: https://prefix.dev/conda-forge/win-64/aws-checksums-0.2.7-ha8a2810_2.conda
      - conda: https://prefix.dev/conda-forge/win-64/awscli-2.28.21-py312h2e8e312_0.conda
      - conda: https://prefix.dev/conda-forge/win-64/awscrt-0.27.5-py312h44c0e62_0.conda
      - conda: https://prefix.dev/conda-forge/win-64/brotli-python-1.1.0-py312hbb81ca0_4.conda
      - conda: https://prefix.dev/conda-forge/win-64/bzip2-1.0.8-h2466b09_7.conda
      - conda: https://prefix.dev/conda-forge/noarch/ca-certificates-2025.8.3-h4c7d964_0.conda
      - conda: https://prefix.dev/conda-forge/noarch/colorama-0.4.6-pyhd8ed1ab_1.conda
      - conda: https://prefix.dev/conda-forge/noarch/distro-1.8.0-pyhd8ed1ab_0.conda
      - conda: https://prefix.dev/conda-forge/win-64/docutils-0.18.1-py312h2e8e312_1.conda
      - conda: https://prefix.dev/conda-forge/noarch/jmespath-1.0.1-pyhd8ed1ab_1.conda
      - conda: https://prefix.dev/conda-forge/win-64/libexpat-2.7.1-hac47afa_0.conda
      - conda: https://prefix.dev/conda-forge/win-64/libffi-3.4.6-h537db12_1.conda
      - conda: https://prefix.dev/conda-forge/win-64/liblzma-5.8.1-h2466b09_2.conda
      - conda: https://prefix.dev/conda-forge/win-64/libsqlite-3.50.4-hf5d6505_0.conda
      - conda: https://prefix.dev/conda-forge/win-64/libzlib-1.3.1-h2466b09_2.conda
      - conda: https://prefix.dev/conda-forge/win-64/nushell-0.106.1-hdab3696_0.conda
      - conda: https://prefix.dev/conda-forge/win-64/openssl-3.5.2-h725018a_0.conda
      - conda: https://prefix.dev/conda-forge/noarch/prompt-toolkit-3.0.51-pyha770c72_0.conda
      - conda: https://prefix.dev/conda-forge/noarch/pysocks-1.7.1-pyh09c184e_7.conda
      - conda: https://prefix.dev/conda-forge/win-64/python-3.12.11-h3f84c4b_0_cpython.conda
      - conda: https://prefix.dev/conda-forge/noarch/python-dateutil-2.9.0-pyhd8ed1ab_0.conda
      - conda: https://prefix.dev/conda-forge/noarch/python_abi-3.12-8_cp312.conda
      - conda: https://prefix.dev/conda-forge/win-64/ruamel.yaml-0.17.17-py312h4389bb4_3.conda
      - conda: https://prefix.dev/conda-forge/win-64/ruamel.yaml.clib-0.2.8-py312h4389bb4_1.conda
      - conda: https://prefix.dev/conda-forge/noarch/setuptools-80.9.0-pyhff2d567_0.conda
      - conda: https://prefix.dev/conda-forge/noarch/six-1.17.0-pyhe01879c_1.conda
      - conda: https://prefix.dev/conda-forge/win-64/tk-8.6.13-h2c6b04d_2.conda
      - conda: https://prefix.dev/conda-forge/noarch/tzdata-2025b-h78e105d_0.conda
      - conda: https://prefix.dev/conda-forge/win-64/ucrt-10.0.26100.0-h57928b3_0.conda
      - conda: https://prefix.dev/conda-forge/noarch/urllib3-1.26.19-pyhd8ed1ab_0.conda
      - conda: https://prefix.dev/conda-forge/win-64/vc-14.3-h41ae7f8_31.conda
      - conda: https://prefix.dev/conda-forge/win-64/vc14_runtime-14.44.35208-h818238b_31.conda
      - conda: https://prefix.dev/conda-forge/win-64/vcomp14-14.44.35208-h818238b_31.conda
      - conda: https://prefix.dev/conda-forge/noarch/wcwidth-0.2.13-pyhd8ed1ab_1.conda
      - conda: https://prefix.dev/conda-forge/noarch/win_inet_pton-1.1.0-pyh7428d3b_8.conda
      - conda: crates/rattler-bin
        subdir: win-64
      - conda: crates/rattler_index
        subdir: win-64
packages:
- conda: https://prefix.dev/conda-forge/linux-64/_libgcc_mutex-0.1-conda_forge.tar.bz2
  sha256: fe51de6107f9edc7aa4f786a70f4a883943bc9d39b3bb7307c04c41410990726
  md5: d7c89558ba9fa0495403155b64376d81
  license: None
  size: 2562
  timestamp: 1578324546067
- conda: https://prefix.dev/conda-forge/linux-64/_openmp_mutex-4.5-2_gnu.tar.bz2
  build_number: 16
  sha256: fbe2c5e56a653bebb982eda4876a9178aedfc2b545f25d0ce9c4c0b508253d22
  md5: 73aaf86a425cc6e73fcf236a5a46396d
  depends:
  - _libgcc_mutex 0.1 conda_forge
  - libgomp >=7.5.0
  constrains:
  - openmp_impl 9999
  license: BSD-3-Clause
  license_family: BSD
  size: 23621
  timestamp: 1650670423406
- conda: https://prefix.dev/conda-forge/win-64/_openmp_mutex-4.5-2_gnu.conda
  build_number: 8
  sha256: 1a62cd1f215fe0902e7004089693a78347a30ad687781dfda2289cab000e652d
  md5: 37e16618af5c4851a3f3d66dd0e11141
  depends:
  - libgomp >=7.5.0
  - libwinpthread >=12.0.0.r2.ggc561118da
  constrains:
  - openmp_impl 9999
  - msys2-conda-epoch <0.0a0
  license: BSD-3-Clause
  license_family: BSD
  size: 49468
  timestamp: 1718213032772
- conda: https://prefix.dev/conda-forge/linux-64/actionlint-1.7.8-h965158b_0.conda
  sha256: a7245cb879a5d2e3c3a76617b55aa1b740d1fd0c8e5d23469c2e6ec69c8c7c26
  md5: 90f1e02ab112937f37a2322d6e6ebbd0
  depends:
  - __glibc >=2.17,<3.0.a0
  - libgcc >=14
  - __glibc >=2.17
  license: MIT
  license_family: MIT
  size: 1984203
  timestamp: 1760199609591
- conda: https://prefix.dev/conda-forge/osx-64/actionlint-1.7.8-h8080635_0.conda
  sha256: bb860c0c282fb6953d7e374d145d8cb1e4aaf81cc730ac8f26abcd343daae102
  md5: 32aeac533e5bc51ea04fa87de864c021
  depends:
  - __osx >=12.3
  constrains:
  - __osx >=10.12
  license: MIT
  license_family: MIT
  size: 1942329
  timestamp: 1760199648994
- conda: https://prefix.dev/conda-forge/osx-arm64/actionlint-1.7.8-h43f6c71_0.conda
  sha256: d225bef2c199d83c1e365f483715964372348f639259d7a1fb105da771c6cf81
  md5: 659328c73b0d41b1dd4d064bc1188fd9
  depends:
  - __osx >=11.0
  license: MIT
  license_family: MIT
  size: 1752491
  timestamp: 1760199640655
- conda: https://prefix.dev/conda-forge/win-64/actionlint-1.7.8-he477eed_0.conda
  sha256: 76f90c393903f33564826bbd54055384747b0a6f38e0ff317ada4bbaec69ce0a
  md5: 3abfff0c12bb43be26bed854d01226f8
  depends:
  - vc >=14.3,<15
  - vc14_runtime >=14.44.35208
  - ucrt >=10.0.20348.0
  - vc >=14.3,<15
  - vc14_runtime >=14.44.35208
  - ucrt >=10.0.20348.0
  license: MIT
  license_family: MIT
  size: 2053082
  timestamp: 1760199668776
- conda: https://prefix.dev/conda-forge/linux-64/aws-c-auth-0.9.0-h0fbd49f_19.conda
  sha256: 02bb7d2b21f60591944d97c2299be53c9c799085d0a1fb15620d5114cf161c3a
  md5: 24139f2990e92effbeb374a0eb33fdb1
  depends:
  - __glibc >=2.17,<3.0.a0
  - libgcc >=14
  - aws-c-common >=0.12.4,<0.12.5.0a0
  - aws-c-io >=0.21.2,<0.21.3.0a0
  - aws-c-cal >=0.9.2,<0.9.3.0a0
  - aws-c-http >=0.10.4,<0.10.5.0a0
  - aws-c-sdkutils >=0.2.4,<0.2.5.0a0
  license: Apache-2.0
  license_family: APACHE
  size: 122970
  timestamp: 1753305744902
- conda: https://prefix.dev/conda-forge/osx-64/aws-c-auth-0.9.0-h9972aa3_19.conda
  sha256: 386743f3dcfac108bcbb5d1c7e444ca8218284853615a8718a9092d4d71f0a1b
  md5: 38551fbfe76020ffd06b3d77889d01f5
  depends:
  - __osx >=10.13
  - aws-c-sdkutils >=0.2.4,<0.2.5.0a0
  - aws-c-common >=0.12.4,<0.12.5.0a0
  - aws-c-io >=0.21.2,<0.21.3.0a0
  - aws-c-cal >=0.9.2,<0.9.3.0a0
  - aws-c-http >=0.10.4,<0.10.5.0a0
  license: Apache-2.0
  license_family: APACHE
  size: 110717
  timestamp: 1753305752177
- conda: https://prefix.dev/conda-forge/osx-arm64/aws-c-auth-0.9.0-h9eee66f_19.conda
  sha256: 743df69276ea22058299cc028a6bcb2a4bd172ba08de48c702baf4d49fb61c45
  md5: 7b554506535c66852c5090a14801dfb9
  depends:
  - __osx >=11.0
  - aws-c-io >=0.21.2,<0.21.3.0a0
  - aws-c-common >=0.12.4,<0.12.5.0a0
  - aws-c-cal >=0.9.2,<0.9.3.0a0
  - aws-c-sdkutils >=0.2.4,<0.2.5.0a0
  - aws-c-http >=0.10.4,<0.10.5.0a0
  license: Apache-2.0
  license_family: APACHE
  size: 106630
  timestamp: 1753305735994
- conda: https://prefix.dev/conda-forge/win-64/aws-c-auth-0.9.0-hd9a66b3_19.conda
  sha256: d38536adcc9b2907381e0f12cf9f92a831d5991819329d9bf93bcc5dd226417d
  md5: 6bed5e0b1d39b4e99598112aff67b968
  depends:
  - vc >=14.3,<15
  - vc14_runtime >=14.44.35208
  - ucrt >=10.0.20348.0
  - vc >=14.3,<15
  - vc14_runtime >=14.44.35208
  - ucrt >=10.0.20348.0
  - aws-c-cal >=0.9.2,<0.9.3.0a0
  - aws-c-http >=0.10.4,<0.10.5.0a0
  - aws-c-common >=0.12.4,<0.12.5.0a0
  - aws-c-sdkutils >=0.2.4,<0.2.5.0a0
  - aws-c-io >=0.21.2,<0.21.3.0a0
  license: Apache-2.0
  license_family: APACHE
  size: 115951
  timestamp: 1753305747891
- conda: https://prefix.dev/conda-forge/linux-64/aws-c-cal-0.9.2-he7b75e1_1.conda
  sha256: 30ecca069fdae0aa6a8bb64c47eb5a8d9a7bef7316181e8cbb08b7cb47d8b20f
  md5: c04d1312e7feec369308d656c18e7f3e
  depends:
  - __glibc >=2.17,<3.0.a0
  - aws-c-common >=0.12.4,<0.12.5.0a0
  - libgcc >=14
  - openssl >=3.5.1,<4.0a0
  license: Apache-2.0
  license_family: Apache
  size: 50942
  timestamp: 1752240577225
- conda: https://prefix.dev/conda-forge/osx-64/aws-c-cal-0.9.2-h6f29d6d_1.conda
  sha256: 41d60e59a6c906636a6c82b441d10d21a1623fd03188965319572a17e03f4da1
  md5: 44f3a90d7c5a280f68bf1a7614f057b6
  depends:
  - __osx >=10.13
  - aws-c-common >=0.12.4,<0.12.5.0a0
  license: Apache-2.0
  license_family: Apache
  size: 40872
  timestamp: 1752240723936
- conda: https://prefix.dev/conda-forge/osx-arm64/aws-c-cal-0.9.2-hd08b81e_1.conda
  sha256: 0cff81daf70f64bb8bf51f0883727d253c0462085f6bfe3d6c619479fbaec329
  md5: f8d75a83ced3f7296fed525502eac257
  depends:
  - __osx >=11.0
  - aws-c-common >=0.12.4,<0.12.5.0a0
  license: Apache-2.0
  license_family: Apache
  size: 41154
  timestamp: 1752240791193
- conda: https://prefix.dev/conda-forge/win-64/aws-c-cal-0.9.2-hef2a5b8_1.conda
  sha256: cd396607f5ffdbdae6995ea135904f6efe7eaac19346aec07359684424819a16
  md5: 096193e01d32724a835517034a6926a2
  depends:
  - aws-c-common >=0.12.4,<0.12.5.0a0
  - ucrt >=10.0.20348.0
  - vc >=14.3,<15
  - vc14_runtime >=14.44.35208
  license: Apache-2.0
  license_family: Apache
  size: 49125
  timestamp: 1752241167516
- conda: https://prefix.dev/conda-forge/linux-64/aws-c-common-0.12.4-hb03c661_0.conda
  sha256: 6c9e1b9e82750c39ac0251dcfbeebcbb00a1af07c0d7e3fb1153c4920da316eb
  md5: ae5621814cb99642c9308977fe90ed0d
  depends:
  - __glibc >=2.17,<3.0.a0
  - libgcc >=14
  license: Apache-2.0
  license_family: Apache
  size: 236420
  timestamp: 1752193614294
- conda: https://prefix.dev/conda-forge/osx-64/aws-c-common-0.12.4-h1c43f85_0.conda
  sha256: 94e26ee718358b505aa3c3ddfcedcabd0882de9ff877057985151874b54e9851
  md5: f9547dfb10c15476c17d2d54b61747b8
  depends:
  - __osx >=10.13
  license: Apache-2.0
  license_family: Apache
  size: 228243
  timestamp: 1752193906883
- conda: https://prefix.dev/conda-forge/osx-arm64/aws-c-common-0.12.4-h6caf38d_0.conda
  sha256: d94c508308340b5b8294d2c382737b72b77e9df688610fa034d0a009a9339d73
  md5: 7a3edd3d065687fe3aa9a04a515fd2bf
  depends:
  - __osx >=11.0
  license: Apache-2.0
  license_family: Apache
  size: 221313
  timestamp: 1752193769784
- conda: https://prefix.dev/conda-forge/win-64/aws-c-common-0.12.4-hfd05255_0.conda
  sha256: c818a09c4d9fe228bb6c94a02c0b05f880ead16ca9f0f59675ae862479ea631a
  md5: dcac61b0681b4a2c8e74772415f9e490
  depends:
  - ucrt >=10.0.20348.0
  - vc >=14.3,<15
  - vc14_runtime >=14.44.35208
  license: Apache-2.0
  license_family: Apache
  size: 235039
  timestamp: 1752193765837
- conda: https://prefix.dev/conda-forge/linux-64/aws-c-compression-0.3.1-h92c474e_6.conda
  sha256: 154d4a699f4d8060b7f2cec497a06e601cbd5c8cde6736ced0fb7e161bc6f1bb
  md5: 3490e744cb8b9d5a3b9785839d618a17
  depends:
  - __glibc >=2.17,<3.0.a0
  - libgcc >=14
  - aws-c-common >=0.12.4,<0.12.5.0a0
  license: Apache-2.0
  license_family: APACHE
  size: 22116
  timestamp: 1752240005329
- conda: https://prefix.dev/conda-forge/osx-64/aws-c-compression-0.3.1-h7a4e982_6.conda
  sha256: 2029ee55f83e1952ea0c220b0dd30f1b6f9e9411146c659489fcfd6a29af2ddf
  md5: 6a4b25acf73532bbec863c2c2ae45842
  depends:
  - __osx >=10.13
  - aws-c-common >=0.12.4,<0.12.5.0a0
  license: Apache-2.0
  license_family: APACHE
  size: 21116
  timestamp: 1752240021842
- conda: https://prefix.dev/conda-forge/osx-arm64/aws-c-compression-0.3.1-habbe1e8_6.conda
  sha256: 633c7ee0e80c24fa6354b2e1c940af6d7f746c9badc3da94681a1a660faeca39
  md5: 35c95aad3ab99e0a428c2e02e8b8e282
  depends:
  - __osx >=11.0
  - aws-c-common >=0.12.4,<0.12.5.0a0
  license: Apache-2.0
  license_family: APACHE
  size: 21037
  timestamp: 1752240015504
- conda: https://prefix.dev/conda-forge/win-64/aws-c-compression-0.3.1-ha8a2810_6.conda
  sha256: 760d399e54d5f9e86fdc76633e15e00e1b60fc90b15a446b9dce6f79443dcfd7
  md5: f00789373bfeb808ca267a34982352de
  depends:
  - vc >=14.3,<15
  - vc14_runtime >=14.44.35208
  - ucrt >=10.0.20348.0
  - vc >=14.3,<15
  - vc14_runtime >=14.44.35208
  - ucrt >=10.0.20348.0
  - aws-c-common >=0.12.4,<0.12.5.0a0
  license: Apache-2.0
  license_family: APACHE
  size: 22931
  timestamp: 1752240036957
- conda: https://prefix.dev/conda-forge/linux-64/aws-c-event-stream-0.5.5-h149bd38_3.conda
  sha256: 74b7e5d727505efdb1786d9f4e0250484d23934a1d87f234dacacac97e440136
  md5: f9bff8c2a205ee0f28b0c61dad849a98
  depends:
  - libgcc >=14
  - libstdcxx >=14
  - libgcc >=14
  - __glibc >=2.17,<3.0.a0
  - aws-c-io >=0.21.2,<0.21.3.0a0
  - aws-c-common >=0.12.4,<0.12.5.0a0
  - aws-checksums >=0.2.7,<0.2.8.0a0
  license: Apache-2.0
  license_family: APACHE
  size: 57675
  timestamp: 1753199060663
- conda: https://prefix.dev/conda-forge/osx-64/aws-c-event-stream-0.5.5-hf5ae603_3.conda
  sha256: f533b662b242fb0b8f001380cdc4fa31f2501c95b31e36d585efdf117913e096
  md5: 87d020af52c47edbd9f5abd9530c3c3a
  depends:
  - __osx >=10.13
  - libcxx >=19
  - aws-c-common >=0.12.4,<0.12.5.0a0
  - aws-checksums >=0.2.7,<0.2.8.0a0
  - aws-c-io >=0.21.2,<0.21.3.0a0
  license: Apache-2.0
  license_family: APACHE
  size: 51888
  timestamp: 1753199060561
- conda: https://prefix.dev/conda-forge/osx-arm64/aws-c-event-stream-0.5.5-hd1b68e1_3.conda
  sha256: d1021dfd8a5726af35b73207d90320dd60e85c257af4b4534fecfb34d31751a4
  md5: dc140e52c81171b62d306476b6738220
  depends:
  - __osx >=11.0
  - libcxx >=19
  - aws-c-io >=0.21.2,<0.21.3.0a0
  - aws-checksums >=0.2.7,<0.2.8.0a0
  - aws-c-common >=0.12.4,<0.12.5.0a0
  license: Apache-2.0
  license_family: APACHE
  size: 51020
  timestamp: 1753199075045
- conda: https://prefix.dev/conda-forge/win-64/aws-c-event-stream-0.5.5-hccb7587_3.conda
  sha256: c03c5c77ab447765ab2cfec6d231bafde6a07fc8de19cbb632ca7f849ec8fe29
  md5: cf4d3c01bd6b17c38a4de30ff81d4716
  depends:
  - vc >=14.3,<15
  - vc14_runtime >=14.44.35208
  - ucrt >=10.0.20348.0
  - vc >=14.3,<15
  - vc14_runtime >=14.44.35208
  - ucrt >=10.0.20348.0
  - aws-c-io >=0.21.2,<0.21.3.0a0
  - aws-c-common >=0.12.4,<0.12.5.0a0
  - aws-checksums >=0.2.7,<0.2.8.0a0
  license: Apache-2.0
  license_family: APACHE
  size: 56295
  timestamp: 1753199087984
- conda: https://prefix.dev/conda-forge/linux-64/aws-c-http-0.10.4-h37a7233_0.conda
  sha256: 6794d020d75cafa15e7677508c4bea5e8bca6233a5c7eb6c34397367ee37024c
  md5: d828cb0be64d51e27eebe354a2907a98
  depends:
  - __glibc >=2.17,<3.0.a0
  - libgcc >=14
  - aws-c-common >=0.12.4,<0.12.5.0a0
  - aws-c-cal >=0.9.2,<0.9.3.0a0
  - aws-c-io >=0.21.2,<0.21.3.0a0
  - aws-c-compression >=0.3.1,<0.3.2.0a0
  license: Apache-2.0
  license_family: APACHE
  size: 224186
  timestamp: 1753205774708
- conda: https://prefix.dev/conda-forge/osx-64/aws-c-http-0.10.4-hb3df2dd_0.conda
  sha256: 59e0d21fee5dbe9fe318d0a697d35e251199755457028f3b8944fd49d5f0450f
  md5: 18ce47e0fab1b9b7fb3fea47a34186ad
  depends:
  - __osx >=10.13
  - aws-c-cal >=0.9.2,<0.9.3.0a0
  - aws-c-io >=0.21.2,<0.21.3.0a0
  - aws-c-common >=0.12.4,<0.12.5.0a0
  - aws-c-compression >=0.3.1,<0.3.2.0a0
  license: Apache-2.0
  license_family: APACHE
  size: 191794
  timestamp: 1753205776009
- conda: https://prefix.dev/conda-forge/osx-arm64/aws-c-http-0.10.4-h09a8a51_0.conda
  sha256: 54233587cfd6559e98b2d82c90c3721c059d1dd22518993967fb794e1b8d2d14
  md5: 73e8d2fb68c060de71369ebd5a9b8621
  depends:
  - __osx >=11.0
  - aws-c-compression >=0.3.1,<0.3.2.0a0
  - aws-c-io >=0.21.2,<0.21.3.0a0
  - aws-c-common >=0.12.4,<0.12.5.0a0
  - aws-c-cal >=0.9.2,<0.9.3.0a0
  license: Apache-2.0
  license_family: APACHE
  size: 170412
  timestamp: 1753205794763
- conda: https://prefix.dev/conda-forge/win-64/aws-c-http-0.10.4-h04b3cea_0.conda
  sha256: 31e65a30b1c99fff0525cc27b5854dc3e3d18a78c13245ea20114f1a503cbd13
  md5: ec4a2bd790833c3ca079d0e656e3c261
  depends:
  - vc >=14.3,<15
  - vc14_runtime >=14.44.35208
  - ucrt >=10.0.20348.0
  - vc >=14.3,<15
  - vc14_runtime >=14.44.35208
  - ucrt >=10.0.20348.0
  - aws-c-io >=0.21.2,<0.21.3.0a0
  - aws-c-common >=0.12.4,<0.12.5.0a0
  - aws-c-cal >=0.9.2,<0.9.3.0a0
  - aws-c-compression >=0.3.1,<0.3.2.0a0
  license: Apache-2.0
  license_family: APACHE
  size: 206269
  timestamp: 1753205802777
- conda: https://prefix.dev/conda-forge/linux-64/aws-c-io-0.21.2-h6252d9a_1.conda
  sha256: 01ab3fd74ccd1cd3ebdde72898e0c3b9ab23151b9cd814ac627e3efe88191d8e
  md5: cf5e9b21384fdb75b15faf397551c247
  depends:
  - __glibc >=2.17,<3.0.a0
  - libgcc >=14
  - s2n >=1.5.23,<1.5.24.0a0
  - aws-c-cal >=0.9.2,<0.9.3.0a0
  - aws-c-common >=0.12.4,<0.12.5.0a0
  license: Apache-2.0
  license_family: APACHE
  size: 180168
  timestamp: 1753465862916
- conda: https://prefix.dev/conda-forge/osx-64/aws-c-io-0.21.2-h46f635e_1.conda
  sha256: 1b44d16454c90c0201e9297ba937fd70c2e86569b18967e932a8dfbbdaee7d37
  md5: eb8c7b3617c0571f3586d57df50b1185
  depends:
  - __osx >=10.15
  - aws-c-common >=0.12.4,<0.12.5.0a0
  - aws-c-cal >=0.9.2,<0.9.3.0a0
  license: Apache-2.0
  license_family: APACHE
  size: 181750
  timestamp: 1753465852316
- conda: https://prefix.dev/conda-forge/osx-arm64/aws-c-io-0.21.2-hc6344be_1.conda
  sha256: e872cc4ad2ebb2aee84c1bb8f86e1fb2b5505d8932f560f8dcac6d6436ebca88
  md5: 5b427cbf0259d0a50268901824df6331
  depends:
  - __osx >=11.0
  - aws-c-common >=0.12.4,<0.12.5.0a0
  - aws-c-cal >=0.9.2,<0.9.3.0a0
  license: Apache-2.0
  license_family: APACHE
  size: 175631
  timestamp: 1753465863221
- conda: https://prefix.dev/conda-forge/win-64/aws-c-io-0.21.2-h20b9e97_1.conda
  sha256: 47d3d3cfa9d0628e297a574fb8e124ba32bf2779e8a8b2de26c8c2b30dcad27a
  md5: 9b9b649cde9d96dd54b3899a130da1e6
  depends:
  - vc >=14.3,<15
  - vc14_runtime >=14.44.35208
  - ucrt >=10.0.20348.0
  - vc >=14.3,<15
  - vc14_runtime >=14.44.35208
  - ucrt >=10.0.20348.0
  - aws-c-cal >=0.9.2,<0.9.3.0a0
  - aws-c-common >=0.12.4,<0.12.5.0a0
  license: Apache-2.0
  license_family: APACHE
  size: 181441
  timestamp: 1753465872617
- conda: https://prefix.dev/conda-forge/linux-64/aws-c-mqtt-0.13.3-h19deb91_3.conda
  sha256: 4f1b36a50f9d74267cc73740af252f1d6f2da21a6dbef3c0086df1a78c81ed6f
  md5: 1680d64986f8263978c3624f677656c8
  depends:
  - __glibc >=2.17,<3.0.a0
  - libgcc >=14
  - aws-c-io >=0.21.2,<0.21.3.0a0
  - aws-c-common >=0.12.4,<0.12.5.0a0
  - aws-c-http >=0.10.4,<0.10.5.0a0
  license: Apache-2.0
  license_family: APACHE
  size: 216117
  timestamp: 1753306261844
- conda: https://prefix.dev/conda-forge/osx-64/aws-c-mqtt-0.13.3-h6fbeeec_3.conda
  sha256: 4bffd41ba1c97f2788f63fb637cd07ea509f7f469f7ae61e997b37bbc8f2f1bb
  md5: bbfe8f57e247fabd15227d2c0801cb14
  depends:
  - __osx >=10.13
  - aws-c-io >=0.21.2,<0.21.3.0a0
  - aws-c-common >=0.12.4,<0.12.5.0a0
  - aws-c-http >=0.10.4,<0.10.5.0a0
  license: Apache-2.0
  license_family: APACHE
  size: 188193
  timestamp: 1753306273062
- conda: https://prefix.dev/conda-forge/osx-arm64/aws-c-mqtt-0.13.3-h625c29d_3.conda
  sha256: 129cfcd2132dcc019f85d6259671ed13c0d5d3dfd287ea684bf625503fb8c3b5
  md5: 8937dc148e22c1c15d2f181e6b6eee5e
  depends:
  - __osx >=11.0
  - aws-c-common >=0.12.4,<0.12.5.0a0
  - aws-c-io >=0.21.2,<0.21.3.0a0
  - aws-c-http >=0.10.4,<0.10.5.0a0
  license: Apache-2.0
  license_family: APACHE
  size: 150189
  timestamp: 1753306324109
- conda: https://prefix.dev/conda-forge/win-64/aws-c-mqtt-0.13.3-h6b158f5_3.conda
  sha256: e860df2e337dc0f1deb39f90420233a14de2f38529b7c0add526227a2eef0620
  md5: 16ff5efd5b9219df333171ec891952c1
  depends:
  - vc >=14.3,<15
  - vc14_runtime >=14.44.35208
  - ucrt >=10.0.20348.0
  - vc >=14.3,<15
  - vc14_runtime >=14.44.35208
  - ucrt >=10.0.20348.0
  - aws-c-io >=0.21.2,<0.21.3.0a0
  - aws-c-common >=0.12.4,<0.12.5.0a0
  - aws-c-http >=0.10.4,<0.10.5.0a0
  license: Apache-2.0
  license_family: APACHE
  size: 206091
  timestamp: 1753306348261
- conda: https://prefix.dev/conda-forge/linux-64/aws-c-s3-0.8.6-h800fcd2_2.conda
  sha256: 886345904f41cdcd8ca4a540161d471d18de60871ffcce42242a4812fc90dcea
  md5: 50e0900a33add0c715f17648de6be786
  depends:
  - libgcc >=14
  - __glibc >=2.17,<3.0.a0
  - aws-c-http >=0.10.4,<0.10.5.0a0
  - openssl >=3.5.1,<4.0a0
  - aws-c-cal >=0.9.2,<0.9.3.0a0
  - aws-c-common >=0.12.4,<0.12.5.0a0
  - aws-checksums >=0.2.7,<0.2.8.0a0
  - aws-c-auth >=0.9.0,<0.9.1.0a0
  - aws-c-io >=0.21.2,<0.21.3.0a0
  license: Apache-2.0
  license_family: APACHE
  size: 137514
  timestamp: 1753335820784
- conda: https://prefix.dev/conda-forge/osx-64/aws-c-s3-0.8.6-he7aa9d9_2.conda
  sha256: 2b25912f0c528e98c6d033908068ca69918dbc0ea4d263b736151a9e3d90064d
  md5: 72e2009c8ad840d2f22124aa3dacf931
  depends:
  - __osx >=10.13
  - aws-c-cal >=0.9.2,<0.9.3.0a0
  - aws-checksums >=0.2.7,<0.2.8.0a0
  - aws-c-io >=0.21.2,<0.21.3.0a0
  - aws-c-auth >=0.9.0,<0.9.1.0a0
  - aws-c-common >=0.12.4,<0.12.5.0a0
  - aws-c-http >=0.10.4,<0.10.5.0a0
  license: Apache-2.0
  license_family: APACHE
  size: 121694
  timestamp: 1753335830764
- conda: https://prefix.dev/conda-forge/osx-arm64/aws-c-s3-0.8.6-h6ded10d_2.conda
  sha256: cd3e9f1ef88e6f77909ddad68d99a620546a94d26ce36c6802a8c04905221cd0
  md5: 19821ae3d32c9d446a899562b35ef89e
  depends:
  - __osx >=11.0
  - aws-c-io >=0.21.2,<0.21.3.0a0
  - aws-checksums >=0.2.7,<0.2.8.0a0
  - aws-c-http >=0.10.4,<0.10.5.0a0
  - aws-c-auth >=0.9.0,<0.9.1.0a0
  - aws-c-cal >=0.9.2,<0.9.3.0a0
  - aws-c-common >=0.12.4,<0.12.5.0a0
  license: Apache-2.0
  license_family: APACHE
  size: 117740
  timestamp: 1753335826708
- conda: https://prefix.dev/conda-forge/win-64/aws-c-s3-0.8.6-h46905be_2.conda
  sha256: d91eee836c22436bef1b08ae3137181a9fe92c51803e8710e5e0ac039126f69c
  md5: d15a4df142dbd6e39825cdf32025f7e4
  depends:
  - vc >=14.3,<15
  - vc14_runtime >=14.44.35208
  - ucrt >=10.0.20348.0
  - vc >=14.3,<15
  - vc14_runtime >=14.44.35208
  - ucrt >=10.0.20348.0
  - aws-c-http >=0.10.4,<0.10.5.0a0
  - aws-checksums >=0.2.7,<0.2.8.0a0
  - aws-c-cal >=0.9.2,<0.9.3.0a0
  - aws-c-common >=0.12.4,<0.12.5.0a0
  - aws-c-io >=0.21.2,<0.21.3.0a0
  - aws-c-auth >=0.9.0,<0.9.1.0a0
  license: Apache-2.0
  license_family: APACHE
  size: 128957
  timestamp: 1753335843139
- conda: https://prefix.dev/conda-forge/linux-64/aws-c-sdkutils-0.2.4-h92c474e_1.conda
  sha256: a9e071a584be0257b2ec6ab6e1f203e9d6b16d2da2233639432727ffbf424f3d
  md5: 4ab554b102065910f098f88b40163835
  depends:
  - __glibc >=2.17,<3.0.a0
  - libgcc >=14
  - aws-c-common >=0.12.4,<0.12.5.0a0
  license: Apache-2.0
  license_family: APACHE
  size: 59146
  timestamp: 1752240966518
- conda: https://prefix.dev/conda-forge/osx-64/aws-c-sdkutils-0.2.4-h7a4e982_1.conda
  sha256: 85d1b9eb67e02f6a622dcc0c854683da8ccd059d59b80a1ffa7f927eac771b93
  md5: 9ab61d370fc6e4caeb5525ef92e2d477
  depends:
  - __osx >=10.13
  - aws-c-common >=0.12.4,<0.12.5.0a0
  license: Apache-2.0
  license_family: APACHE
  size: 55375
  timestamp: 1752240983413
- conda: https://prefix.dev/conda-forge/osx-arm64/aws-c-sdkutils-0.2.4-habbe1e8_1.conda
  sha256: cab7f54744619b88679c577c9ec8d56957bc8f6829e9966a7e50857fbc6c756d
  md5: 9d77627725afb71b57f38355ee9e2829
  depends:
  - __osx >=11.0
  - aws-c-common >=0.12.4,<0.12.5.0a0
  license: Apache-2.0
  license_family: APACHE
  size: 53149
  timestamp: 1752240972623
- conda: https://prefix.dev/conda-forge/win-64/aws-c-sdkutils-0.2.4-ha8a2810_1.conda
  sha256: b8c7637ad8069ace0f79cc510275b01787c9d478888d4e548980ef2ca61f19c5
  md5: afbb1a7d671fc81c97daeac8ff6c54e0
  depends:
  - vc >=14.3,<15
  - vc14_runtime >=14.44.35208
  - ucrt >=10.0.20348.0
  - vc >=14.3,<15
  - vc14_runtime >=14.44.35208
  - ucrt >=10.0.20348.0
  - aws-c-common >=0.12.4,<0.12.5.0a0
  license: Apache-2.0
  license_family: APACHE
  size: 56289
  timestamp: 1752240989872
- conda: https://prefix.dev/conda-forge/linux-64/aws-checksums-0.2.7-h92c474e_2.conda
  sha256: 7168007329dfb1c063cd5466b33a1f2b8a28a00f587a0974d97219432361b4db
  md5: 248831703050fe9a5b2680a7589fdba9
  depends:
  - __glibc >=2.17,<3.0.a0
  - libgcc >=14
  - aws-c-common >=0.12.4,<0.12.5.0a0
  license: Apache-2.0
  license_family: APACHE
  size: 76748
  timestamp: 1752241068761
- conda: https://prefix.dev/conda-forge/osx-64/aws-checksums-0.2.7-h7a4e982_2.conda
  sha256: 523e5d6ffb58a333c6e4501e18120b53290ddad1f879e72ac7f58b15b505f92a
  md5: a8a7aa3088b1310cebbc4777f887bd80
  depends:
  - __osx >=10.13
  - aws-c-common >=0.12.4,<0.12.5.0a0
  license: Apache-2.0
  license_family: APACHE
  size: 75320
  timestamp: 1752241080472
- conda: https://prefix.dev/conda-forge/osx-arm64/aws-checksums-0.2.7-habbe1e8_2.conda
  sha256: 648c3d23df53b4cea1d551e4e54a544284be5436af5453296ed8184d970efc3a
  md5: f3f6fef7c8d8ce7f80df37e4aaaf6b93
  depends:
  - __osx >=11.0
  - aws-c-common >=0.12.4,<0.12.5.0a0
  license: Apache-2.0
  license_family: APACHE
  size: 74030
  timestamp: 1752241089866
- conda: https://prefix.dev/conda-forge/win-64/aws-checksums-0.2.7-ha8a2810_2.conda
  sha256: 2c2f5b176fb8c0f15c6bc5edea0b2dd3d56b58e8b1124eb0f592665cec5dfc35
  md5: d6342b48cb2f43df847ee39e0858813a
  depends:
  - vc >=14.3,<15
  - vc14_runtime >=14.44.35208
  - ucrt >=10.0.20348.0
  - vc >=14.3,<15
  - vc14_runtime >=14.44.35208
  - ucrt >=10.0.20348.0
  - aws-c-common >=0.12.4,<0.12.5.0a0
  license: Apache-2.0
  license_family: APACHE
  size: 92982
  timestamp: 1752241099189
- conda: https://prefix.dev/conda-forge/linux-64/awscli-2.28.21-py313h78bf25f_0.conda
  sha256: f252f3297508f63aaa57239782e038af69230f9b81f93bc9b07565b92c3940c1
  md5: 8fc2b3f11631573cb3ceabf3c0010302
  depends:
  - awscrt 0.27.5
  - colorama >=0.2.5,<0.4.7
  - distro >=1.5.0,<1.9.0
  - docutils >=0.10,<0.20
  - jmespath >=0.7.1,<1.1.0
  - prompt-toolkit >=3.0.24,<3.0.52
  - python >=3.13,<3.14.0a0
  - python-dateutil >=2.1,<=2.9.0
  - python_abi 3.13.* *_cp313
  - ruamel.yaml >=0.15.0,<=0.17.21
  - ruamel.yaml.clib >=0.2.0,<=0.2.12
  - urllib3 >=1.25.4,<1.27
  license: Apache-2.0
  license_family: APACHE
  size: 13723050
  timestamp: 1756542009024
- conda: https://prefix.dev/conda-forge/osx-64/awscli-2.28.21-py312hb401068_0.conda
  sha256: 8cd6541faeb849e59cc63cabb3f7dcca2f68e7af9ad1145a0b2addee7dfcc3e3
  md5: 875b918fcb8a580afc13da9113702f96
  depends:
  - awscrt 0.27.5
  - colorama >=0.2.5,<0.4.7
  - distro >=1.5.0,<1.9.0
  - docutils >=0.10,<0.20
  - jmespath >=0.7.1,<1.1.0
  - prompt-toolkit >=3.0.24,<3.0.52
  - python >=3.12,<3.13.0a0
  - python-dateutil >=2.1,<=2.9.0
  - python_abi 3.12.* *_cp312
  - ruamel.yaml >=0.15.0,<=0.17.21
  - ruamel.yaml.clib >=0.2.0,<=0.2.12
  - urllib3 >=1.25.4,<1.27
  license: Apache-2.0
  license_family: APACHE
  size: 13698162
  timestamp: 1756542149821
- conda: https://prefix.dev/conda-forge/osx-arm64/awscli-2.28.21-py313h8f79df9_0.conda
  sha256: d5baea3efcffbcc3de8ca033e02978a40a8d1835ca8c4da22beaa040c00b8254
  md5: 6f4201b56fce65fc5b498af3312c0c17
  depends:
  - awscrt 0.27.5
  - colorama >=0.2.5,<0.4.7
  - distro >=1.5.0,<1.9.0
  - docutils >=0.10,<0.20
  - jmespath >=0.7.1,<1.1.0
  - prompt-toolkit >=3.0.24,<3.0.52
  - python >=3.13,<3.14.0a0
  - python >=3.13,<3.14.0a0 *_cp313
  - python-dateutil >=2.1,<=2.9.0
  - python_abi 3.13.* *_cp313
  - ruamel.yaml >=0.15.0,<=0.17.21
  - ruamel.yaml.clib >=0.2.0,<=0.2.12
  - urllib3 >=1.25.4,<1.27
  license: Apache-2.0
  license_family: APACHE
  size: 13755438
  timestamp: 1756542519517
- conda: https://prefix.dev/conda-forge/win-64/awscli-2.28.21-py312h2e8e312_0.conda
  sha256: d910becf7a5bf652a64d7f7acda3eee6af05dbee02df90ce46b67c8aa4860df3
  md5: 4f0f5301bbc059b788c18ad07d5c2c5c
  depends:
  - awscrt 0.27.5
  - colorama >=0.2.5,<0.4.7
  - distro >=1.5.0,<1.9.0
  - docutils >=0.10,<0.20
  - jmespath >=0.7.1,<1.1.0
  - prompt-toolkit >=3.0.24,<3.0.52
  - python >=3.12,<3.13.0a0
  - python-dateutil >=2.1,<=2.9.0
  - python_abi 3.12.* *_cp312
  - ruamel.yaml >=0.15.0,<=0.17.21
  - ruamel.yaml.clib >=0.2.0,<=0.2.12
  - urllib3 >=1.25.4,<1.27
  license: Apache-2.0
  license_family: APACHE
  size: 13744855
  timestamp: 1756542252877
- conda: https://prefix.dev/conda-forge/linux-64/awscrt-0.27.5-py313ha03020b_0.conda
  sha256: 59608029a8e952a5e0147a29a1812e2aa009059fbf27a8ff3c1943820904f1b5
  md5: 5e0612b7958699f9e3851adbd252b801
  depends:
  - python
  - __glibc >=2.17,<3.0.a0
  - libgcc >=14
  - aws-c-auth >=0.9.0,<0.9.1.0a0
  - aws-c-event-stream >=0.5.5,<0.5.6.0a0
  - aws-c-http >=0.10.4,<0.10.5.0a0
  - aws-checksums >=0.2.7,<0.2.8.0a0
  - python_abi 3.13.* *_cp313
  - aws-c-s3 >=0.8.6,<0.8.7.0a0
  - aws-c-common >=0.12.4,<0.12.5.0a0
  - aws-c-mqtt >=0.13.3,<0.13.4.0a0
  - aws-c-io >=0.21.2,<0.21.3.0a0
  - aws-c-cal >=0.9.2,<0.9.3.0a0
  - s2n >=1.5.23,<1.5.24.0a0
  license: Apache-2.0
  license_family: APACHE
  size: 257621
  timestamp: 1753940907520
- conda: https://prefix.dev/conda-forge/osx-64/awscrt-0.27.5-py312hef7181d_0.conda
  sha256: f982737141a124bfd5680eae76d561ac8ddfe854a8c48ed0ebe2b991cef8d9ca
  md5: 953b5d278f81b2aa58f5193dcbb1dca4
  depends:
  - python
  - __osx >=10.13
  - aws-c-mqtt >=0.13.3,<0.13.4.0a0
  - aws-c-cal >=0.9.2,<0.9.3.0a0
  - aws-c-http >=0.10.4,<0.10.5.0a0
  - aws-c-event-stream >=0.5.5,<0.5.6.0a0
  - aws-c-common >=0.12.4,<0.12.5.0a0
  - aws-c-s3 >=0.8.6,<0.8.7.0a0
  - aws-c-auth >=0.9.0,<0.9.1.0a0
  - aws-checksums >=0.2.7,<0.2.8.0a0
  - python_abi 3.12.* *_cp312
  - aws-c-io >=0.21.2,<0.21.3.0a0
  license: Apache-2.0
  license_family: APACHE
  size: 238594
  timestamp: 1753940910016
- conda: https://prefix.dev/conda-forge/osx-arm64/awscrt-0.27.5-py313h3c677f0_0.conda
  sha256: 7810574c90089fa3af5af844d70bd956944e22be1427347125d340acc4adb9a4
  md5: 4245bcbef8c84660748d5f0925364449
  depends:
  - python
  - __osx >=11.0
  - python 3.13.* *_cp313
  - aws-c-http >=0.10.4,<0.10.5.0a0
  - aws-checksums >=0.2.7,<0.2.8.0a0
  - aws-c-io >=0.21.2,<0.21.3.0a0
  - aws-c-common >=0.12.4,<0.12.5.0a0
  - aws-c-event-stream >=0.5.5,<0.5.6.0a0
  - python_abi 3.13.* *_cp313
  - aws-c-mqtt >=0.13.3,<0.13.4.0a0
  - aws-c-auth >=0.9.0,<0.9.1.0a0
  - aws-c-s3 >=0.8.6,<0.8.7.0a0
  - aws-c-cal >=0.9.2,<0.9.3.0a0
  license: Apache-2.0
  license_family: APACHE
  size: 247508
  timestamp: 1753940913665
- conda: https://prefix.dev/conda-forge/win-64/awscrt-0.27.5-py312h44c0e62_0.conda
  sha256: c01c732b448fad070a16ad61ea7c0536f7460a03053e31f50e8fabf1a0cddc5d
  md5: b20fd1f5949b6203c35347297ca31437
  depends:
  - python
  - vc >=14.3,<15
  - vc14_runtime >=14.44.35208
  - ucrt >=10.0.20348.0
  - vc >=14.3,<15
  - vc14_runtime >=14.44.35208
  - ucrt >=10.0.20348.0
  - aws-c-event-stream >=0.5.5,<0.5.6.0a0
  - aws-c-cal >=0.9.2,<0.9.3.0a0
  - aws-c-auth >=0.9.0,<0.9.1.0a0
  - aws-c-mqtt >=0.13.3,<0.13.4.0a0
  - aws-c-common >=0.12.4,<0.12.5.0a0
  - aws-c-s3 >=0.8.6,<0.8.7.0a0
  - aws-checksums >=0.2.7,<0.2.8.0a0
  - python_abi 3.12.* *_cp312
  - aws-c-io >=0.21.2,<0.21.3.0a0
  - aws-c-http >=0.10.4,<0.10.5.0a0
  license: Apache-2.0
  license_family: APACHE
  size: 3315593
  timestamp: 1753940927518
- conda: https://prefix.dev/conda-forge/linux-64/binutils-2.43-h4852527_4.conda
  sha256: 99a94eead18e7704225ac43682cce3f316fd33bc483749c093eaadef1d31de75
  md5: 29782348a527eda3ecfc673109d28e93
  depends:
  - binutils_impl_linux-64 >=2.43,<2.44.0a0
  license: GPL-3.0-only
  license_family: GPL
  size: 34646
  timestamp: 1740155498138
- conda: https://prefix.dev/conda-forge/linux-64/binutils-2.44-h4852527_1.conda
  sha256: 3feccd1dd61bc18e41548d015e65f731400aa3ffe65802bc22ad772052d5326c
  md5: 0fab3ce18775aba71131028a04c20dfe
  depends:
  - binutils_impl_linux-64 >=2.44,<2.45.0a0
  license: GPL-3.0-only
  license_family: GPL
  size: 34998
  timestamp: 1752032786202
- conda: https://prefix.dev/conda-forge/linux-64/binutils_impl_linux-64-2.43-h4bf12b8_4.conda
  sha256: 194d771be287dc973f6057c0747010ce28adf960f38d6e03ce3e828d7b74833e
  md5: ef67db625ad0d2dce398837102f875ed
  depends:
  - ld_impl_linux-64 2.43 h712a8e2_4
  - sysroot_linux-64
  license: GPL-3.0-only
  license_family: GPL
  size: 6111717
  timestamp: 1740155471052
- conda: https://prefix.dev/conda-forge/linux-64/binutils_impl_linux-64-2.44-h4bf12b8_1.conda
  sha256: 8556847f91a85c31ef65b05b7e9182a52775616d5d4e550dfb48cdee5fd35687
  md5: e45cfedc8ca5630e02c106ea36d2c5c6
  depends:
  - ld_impl_linux-64 2.44 h1423503_1
  - sysroot_linux-64
  license: GPL-3.0-only
  license_family: GPL
  size: 3781716
  timestamp: 1752032761608
- conda: https://prefix.dev/conda-forge/linux-64/binutils_linux-64-2.43-h4852527_4.conda
  sha256: fe662a038dc14334617940f42ede9ba26d4160771255057cb14fb1a81ee12ac1
  md5: c87e146f5b685672d4aa6b527c6d3b5e
  depends:
  - binutils_impl_linux-64 2.43 h4bf12b8_4
  license: GPL-3.0-only
  license_family: GPL
  size: 35657
  timestamp: 1740155500723
- conda: https://prefix.dev/conda-forge/linux-64/binutils_linux-64-2.44-h4852527_1.conda
  sha256: fbd94448d099a8c5fe7d9ec8c67171ab6e2f4221f453fe327de9b5aaf507f992
  md5: 38e0be090e3af56e44a9cac46101f6cd
  depends:
  - binutils_impl_linux-64 2.44 h4bf12b8_1
  license: GPL-3.0-only
  license_family: GPL
  size: 36046
  timestamp: 1752032788780
- conda: https://prefix.dev/conda-forge/linux-64/brotli-python-1.1.0-py313h7033f15_4.conda
  sha256: b1941426e564d326097ded7af8b525540be219be7a88ca961d58a8d4fc116db2
  md5: bc8624c405856b1d047dd0a81829b08c
  depends:
  - __glibc >=2.17,<3.0.a0
  - libgcc >=14
  - libstdcxx >=14
  - python >=3.13,<3.14.0a0
  - python_abi 3.13.* *_cp313
  constrains:
  - libbrotlicommon 1.1.0 hb03c661_4
  license: MIT
  license_family: MIT
  size: 353639
  timestamp: 1756599425945
- conda: https://prefix.dev/conda-forge/osx-64/brotli-python-1.1.0-py312h462f358_4.conda
  sha256: f5b7f28d19f21c2f5bd4608b2a075e872727dae8409303f53c756f44044a3a7f
  md5: 6ed15514446509f33df546dcc1752eb1
  depends:
  - __osx >=10.13
  - libcxx >=19
  - python >=3.12,<3.13.0a0
  - python_abi 3.12.* *_cp312
  constrains:
  - libbrotlicommon 1.1.0 h1c43f85_4
  license: MIT
  license_family: MIT
  size: 369380
  timestamp: 1756600123615
- conda: https://prefix.dev/conda-forge/osx-arm64/brotli-python-1.1.0-py313hb4b7877_4.conda
  sha256: a6402a7186ace5c3eb21ed4ce50eda3592c44ce38ab4e9a7ddd57d72b1e61fb3
  md5: 9518cd948fc334d66119c16a2106a959
  depends:
  - __osx >=11.0
  - libcxx >=19
  - python >=3.13,<3.14.0a0
  - python >=3.13,<3.14.0a0 *_cp313
  - python_abi 3.13.* *_cp313
  constrains:
  - libbrotlicommon 1.1.0 h6caf38d_4
  license: MIT
  license_family: MIT
  size: 341104
  timestamp: 1756600117644
- conda: https://prefix.dev/conda-forge/win-64/brotli-python-1.1.0-py312hbb81ca0_4.conda
  sha256: f3c7c9b0a41c0ec0c231b92fe944e1ab9e64cf0b4ae9d82e25994d3233baa20c
  md5: 3bb5cbb24258cc7ab83126976d36e711
  depends:
  - python >=3.12,<3.13.0a0
  - python_abi 3.12.* *_cp312
  - ucrt >=10.0.20348.0
  - vc >=14.3,<15
  - vc14_runtime >=14.44.35208
  constrains:
  - libbrotlicommon 1.1.0 hfd05255_4
  license: MIT
  license_family: MIT
  size: 323090
  timestamp: 1756599941278
- conda: https://prefix.dev/conda-forge/linux-64/bzip2-1.0.8-h4bc722e_7.conda
  sha256: 5ced96500d945fb286c9c838e54fa759aa04a7129c59800f0846b4335cee770d
  md5: 62ee74e96c5ebb0af99386de58cf9553
  depends:
  - __glibc >=2.17,<3.0.a0
  - libgcc-ng >=12
  license: bzip2-1.0.6
  license_family: BSD
  size: 252783
  timestamp: 1720974456583
- conda: https://prefix.dev/conda-forge/osx-64/bzip2-1.0.8-hfdf4475_7.conda
  sha256: cad153608b81fb24fc8c509357daa9ae4e49dfc535b2cb49b91e23dbd68fc3c5
  md5: 7ed4301d437b59045be7e051a0308211
  depends:
  - __osx >=10.13
  license: bzip2-1.0.6
  license_family: BSD
  size: 134188
  timestamp: 1720974491916
- conda: https://prefix.dev/conda-forge/osx-arm64/bzip2-1.0.8-h99b78c6_7.conda
  sha256: adfa71f158cbd872a36394c56c3568e6034aa55c623634b37a4836bd036e6b91
  md5: fc6948412dbbbe9a4c9ddbbcfe0a79ab
  depends:
  - __osx >=11.0
  license: bzip2-1.0.6
  license_family: BSD
  size: 122909
  timestamp: 1720974522888
- conda: https://prefix.dev/conda-forge/win-64/bzip2-1.0.8-h2466b09_7.conda
  sha256: 35a5dad92e88fdd7fc405e864ec239486f4f31eec229e31686e61a140a8e573b
  md5: 276e7ffe9ffe39688abc665ef0f45596
  depends:
  - ucrt >=10.0.20348.0
  - vc >=14.2,<15
  - vc14_runtime >=14.29.30139
  license: bzip2-1.0.6
  license_family: BSD
  size: 54927
  timestamp: 1720974860185
- conda: https://prefix.dev/conda-forge/linux-64/c-ares-1.34.4-hb9d3cd8_0.conda
  sha256: d4f28d87b6339b94f74762c0076e29c8ef8ddfff51a564a92da2843573c18320
  md5: e2775acf57efd5af15b8e3d1d74d72d3
  depends:
  - __glibc >=2.17,<3.0.a0
  - libgcc >=13
  license: MIT
  license_family: MIT
  size: 206085
  timestamp: 1734208189009
- conda: https://prefix.dev/conda-forge/linux-64/c-ares-1.34.5-hb9d3cd8_0.conda
  sha256: f8003bef369f57396593ccd03d08a8e21966157269426f71e943f96e4b579aeb
  md5: f7f0d6cc2dc986d42ac2689ec88192be
  depends:
  - __glibc >=2.17,<3.0.a0
  - libgcc >=13
  license: MIT
  license_family: MIT
  size: 206884
  timestamp: 1744127994291
- conda: https://prefix.dev/conda-forge/osx-64/c-ares-1.34.4-hf13058a_0.conda
  sha256: 8dcc1628d34fe7d759f3a7dee52e09c5162a3f9669dddd6100bff965450f4a0a
  md5: 133255af67aaf1e0c0468cc753fd800b
  depends:
  - __osx >=10.13
  license: MIT
  license_family: MIT
  size: 184455
  timestamp: 1734208242547
- conda: https://prefix.dev/conda-forge/osx-64/c-ares-1.34.5-hf13058a_0.conda
  sha256: b37f5dacfe1c59e0a207c1d65489b760dff9ddb97b8df7126ceda01692ba6e97
  md5: eafe5d9f1a8c514afe41e6e833f66dfd
  depends:
  - __osx >=10.13
  license: MIT
  license_family: MIT
  size: 184824
  timestamp: 1744128064511
- conda: https://prefix.dev/conda-forge/osx-arm64/c-ares-1.34.4-h5505292_0.conda
  sha256: 09c0c8476e50b2955f474a4a1c17c4c047dd52993b5366b6ea8e968e583b921f
  md5: c1c999a38a4303b29d75c636eaa13cf9
  depends:
  - __osx >=11.0
  license: MIT
  license_family: MIT
  size: 179496
  timestamp: 1734208291879
- conda: https://prefix.dev/conda-forge/osx-arm64/c-ares-1.34.5-h5505292_0.conda
  sha256: b4bb55d0806e41ffef94d0e3f3c97531f322b3cb0ca1f7cdf8e47f62538b7a2b
  md5: f8cd1beb98240c7edb1a95883360ccfa
  depends:
  - __osx >=11.0
  license: MIT
  license_family: MIT
  size: 179696
  timestamp: 1744128058734
- conda: https://prefix.dev/conda-forge/linux-64/c-compiler-1.11.0-h4d9bdce_0.conda
  sha256: 8e7a40f16400d7839c82581410aa05c1f8324a693c9d50079f8c50dc9fb241f0
  md5: abd85120de1187b0d1ec305c2173c71b
  depends:
  - binutils
  - gcc
  - gcc_linux-64 14.*
  license: BSD-3-Clause
  license_family: BSD
  size: 6693
  timestamp: 1753098721814
- conda: https://prefix.dev/conda-forge/osx-64/c-compiler-1.11.0-h7a00415_0.conda
  sha256: 2bd1cf3d26789b7e1d04e914ccd169bd618fceed68abf7b6a305266b88dcf861
  md5: 2b23ec416cef348192a5a17737ddee60
  depends:
  - cctools >=949.0.1
  - clang_osx-64 19.*
  - ld64 >=530
  - llvm-openmp
  license: BSD-3-Clause
  license_family: BSD
  size: 6695
  timestamp: 1753098825695
- conda: https://prefix.dev/conda-forge/osx-arm64/c-compiler-1.11.0-h61f9b84_0.conda
  sha256: b51bd1551cfdf41500f732b4bd1e4e70fb1e74557165804a648f32fa9c671eec
  md5: 148516e0c9edf4e9331a4d53ae806a9b
  depends:
  - cctools >=949.0.1
  - clang_osx-arm64 19.*
  - ld64 >=530
  - llvm-openmp
  license: BSD-3-Clause
  license_family: BSD
  size: 6697
  timestamp: 1753098737760
- conda: https://prefix.dev/conda-forge/linux-64/ca-certificates-2025.1.31-hbcca054_0.conda
  sha256: bf832198976d559ab44d6cdb315642655547e26d826e34da67cbee6624cda189
  md5: 19f3a56f68d2fd06c516076bff482c52
  license: ISC
  size: 158144
  timestamp: 1738298224464
- conda: https://prefix.dev/conda-forge/noarch/ca-certificates-2025.8.3-h4c7d964_0.conda
  sha256: 3b82f62baad3fd33827b01b0426e8203a2786c8f452f633740868296bcbe8485
  md5: c9e0c0f82f6e63323827db462b40ede8
  depends:
  - __win
  license: ISC
  size: 154489
  timestamp: 1754210967212
- conda: https://prefix.dev/conda-forge/noarch/ca-certificates-2025.8.3-hbd8a1cb_0.conda
  sha256: 837b795a2bb39b75694ba910c13c15fa4998d4bb2a622c214a6a5174b2ae53d1
  md5: 74784ee3d225fc3dca89edb635b4e5cc
  depends:
  - __unix
  license: ISC
  size: 154402
  timestamp: 1754210968730
- conda: https://prefix.dev/conda-forge/osx-64/ca-certificates-2025.1.31-h8857fd0_0.conda
  sha256: 42e911ee2d8808eacedbec46d99b03200a6138b8e8a120bd8acabe1cac41c63b
  md5: 3418b6c8cac3e71c0bc089fc5ea53042
  license: ISC
  size: 158408
  timestamp: 1738298385933
- conda: https://prefix.dev/conda-forge/osx-arm64/ca-certificates-2025.1.31-hf0a4a13_0.conda
  sha256: 7e12816618173fe70f5c638b72adf4bfd4ddabf27794369bb17871c5bb75b9f9
  md5: 3569d6a9141adc64d2fe4797f3289e06
  license: ISC
  size: 158425
  timestamp: 1738298167688
- conda: https://prefix.dev/conda-forge/win-64/ca-certificates-2025.1.31-h56e8100_0.conda
  sha256: 1bedccdf25a3bd782d6b0e57ddd97cdcda5501716009f2de4479a779221df155
  md5: 5304a31607974dfc2110dfbb662ed092
  license: ISC
  size: 158690
  timestamp: 1738298232550
- conda: https://prefix.dev/conda-forge/linux-64/cargo-nextest-0.9.101-hb17b654_0.conda
  sha256: 725cd832134afce0978a00a6883c7d00cf3ac3dc25ae3d21bd3c9e6442605e79
  md5: d6c900d31dbe8109b4ec0263d76069f3
  depends:
  - __glibc >=2.17,<3.0.a0
  - libgcc >=14
  constrains:
  - __glibc >=2.17
  license: MIT
  license_family: MIT
  size: 5495865
  timestamp: 1752479425526
- conda: https://prefix.dev/conda-forge/linux-64/cargo-nextest-0.9.91-h6c30b3d_0.conda
  sha256: a6002f676476a4e400756ecc00c83372d5655385971a606f7cb1f6470f3337a2
  md5: 7af82d0e7d8073c8b72477b16f951d26
  depends:
  - libgcc >=13
  - __glibc >=2.17,<3.0.a0
  constrains:
  - __glibc >=2.17
  license: MIT
  license_family: MIT
  size: 5369890
  timestamp: 1739520707407
- conda: https://prefix.dev/conda-forge/osx-64/cargo-nextest-0.9.101-hd4f85ea_0.conda
  sha256: 7fd1e65d5fc498bbb4853753a74f688e7a57d2858f1a3f0377a358af8784d074
  md5: 5ff203ee9dfce947df39a5dab2970ea0
  depends:
  - __osx >=10.13
  constrains:
  - __osx >=10.13
  license: MIT
  license_family: MIT
  size: 5450888
  timestamp: 1752479441439
- conda: https://prefix.dev/conda-forge/osx-64/cargo-nextest-0.9.91-hd2571bf_0.conda
  sha256: dcbdb99198e54dc7594c143fe643f58a605058b62b359ba950084c9911ad7651
  md5: dc508c52bcac98b809f1702ac429f182
  depends:
  - __osx >=10.13
  constrains:
  - __osx >=10.13
  license: MIT
  license_family: MIT
  size: 5286839
  timestamp: 1739520721461
- conda: https://prefix.dev/conda-forge/osx-arm64/cargo-nextest-0.9.101-hcdef695_0.conda
  sha256: a5f25a080a81886eedfff9e3640676e42de99d2d78adb196ec1d9d165dd190dd
  md5: 747586d7244f4007fdfde4c08c917ba9
  depends:
  - __osx >=11.0
  constrains:
  - __osx >=11.0
  license: MIT
  license_family: MIT
  size: 5097717
  timestamp: 1752479480326
- conda: https://prefix.dev/conda-forge/osx-arm64/cargo-nextest-0.9.91-h8dba533_0.conda
  sha256: 5906208d0f665b6e6771bdc271a62e77e8b4bc3c15db740c3fd76e5e9473f04e
  md5: 69b3ee9aacebc1f55d7d5eeb5500a3aa
  depends:
  - __osx >=11.0
  constrains:
  - __osx >=11.0
  license: MIT
  license_family: MIT
  size: 4943454
  timestamp: 1739520738662
- conda: https://prefix.dev/conda-forge/win-64/cargo-nextest-0.9.101-h18a1a76_0.conda
  sha256: c75722549de32b8796c602c30d01ba1b31821e4d80b2ebefb0ec5c75383930cf
  md5: 82e0c347dece21cb52baa19dfa7f56f0
  depends:
  - vc >=14.3,<15
  - vc14_runtime >=14.44.35208
  - ucrt >=10.0.20348.0
  - vc >=14.3,<15
  - vc14_runtime >=14.44.35208
  - ucrt >=10.0.20348.0
  license: MIT
  license_family: MIT
  size: 5253757
  timestamp: 1752479455881
- conda: https://prefix.dev/conda-forge/win-64/cargo-nextest-0.9.91-ha073cba_0.conda
  sha256: c4c7dcf38934ac94acf3df510e61d3de98fe43d66829be688af1c4a033253844
  md5: 132264dbe13e3c2f1631dae5fbb77522
  depends:
  - vc >=14.2,<15
  - vc14_runtime >=14.29.30139
  - ucrt >=10.0.20348.0
  - vc >=14.2,<15
  - vc14_runtime >=14.29.30139
  - ucrt >=10.0.20348.0
  license: MIT
  license_family: MIT
  size: 5128636
  timestamp: 1739520725827
- conda: https://prefix.dev/conda-forge/osx-64/cctools-1021.4-h67a6458_1.conda
  sha256: 8e33799b8513dadde735273532318f40493499abcba49cafdae45e040896c6b7
  md5: d40f6a13fcae56b9f0f90c8ee26f29c7
  depends:
  - cctools_osx-64 1021.4 haa85c18_1
  - ld64 954.16 hc3792c1_1
  - libllvm19 >=19.1.7,<19.2.0a0
  license: APSL-2.0
  license_family: Other
  size: 21650
  timestamp: 1752907781714
- conda: https://prefix.dev/conda-forge/osx-arm64/cctools-1021.4-hd01ab73_1.conda
  sha256: 7908271f73bf19b208895df56f9a1ef73f9fe020f71180b4745835bc490471a8
  md5: 0e8adae6bc50f150c35ac51b2851d6aa
  depends:
  - cctools_osx-arm64 1021.4 haeb51d2_1
  - ld64 954.16 he86490a_1
  - libllvm19 >=19.1.7,<19.2.0a0
  license: APSL-2.0
  license_family: Other
  size: 21660
  timestamp: 1752907658137
- conda: https://prefix.dev/conda-forge/osx-64/cctools_osx-64-1021.4-haa85c18_1.conda
  sha256: f70aa8a4afbbb0aaa685bdb6c2afdb5dcf3cd16f154935697a2d73ffc82c9f20
  md5: 3d0efe1461e5558fdb78118735e9bd06
  depends:
  - __osx >=10.13
  - ld64_osx-64 >=954.16,<954.17.0a0
  - libcxx
  - libllvm19 >=19.1.7,<19.2.0a0
  - libzlib >=1.3.1,<2.0a0
  - llvm-tools 19.1.*
  - sigtool
  constrains:
  - clang 19.1.*
  - ld64 954.16.*
  - cctools 1021.4.*
  license: APSL-2.0
  license_family: Other
  size: 791799
  timestamp: 1752907740554
- conda: https://prefix.dev/conda-forge/osx-arm64/cctools_osx-arm64-1021.4-haeb51d2_1.conda
  sha256: 47b76be8fed6e1d3e6fb418d98930337a99f16639910bea35451a6776b81bd2f
  md5: e173bd2f669898a681b307400e900335
  depends:
  - __osx >=11.0
  - ld64_osx-arm64 >=954.16,<954.17.0a0
  - libcxx
  - libllvm19 >=19.1.7,<19.2.0a0
  - libzlib >=1.3.1,<2.0a0
  - llvm-tools 19.1.*
  - sigtool
  constrains:
  - cctools 1021.4.*
  - ld64 954.16.*
  - clang 19.1.*
  license: APSL-2.0
  license_family: Other
  size: 792286
  timestamp: 1752907619396
- conda: https://prefix.dev/conda-forge/linux-64/clang-18.1.8-default_h9e3a008_7.conda
  sha256: 53f6f1434324bbf5fadc6b38e4f5a0a8843d47b5ccec1a02e220f7f54e68d5ad
  md5: d8b25a2436ff7fbe42ad683b2713932f
  depends:
  - binutils_impl_linux-64
  - clang-18 18.1.8 default_hb5137d0_7
  - libgcc-devel_linux-64
  - sysroot_linux-64
  license: Apache-2.0 WITH LLVM-exception
  license_family: Apache
  size: 71043
  timestamp: 1738271899246
- conda: https://prefix.dev/conda-forge/linux-64/clang-18.1.8-default_hfa515fb_11.conda
  sha256: e4cde93c443b4cc637b5c0ee2bd86450e5c4319f535d071c904b2fd4e9e6360c
  md5: 4b27b2dc1a91b0e7b9fd2f971b15c609
  depends:
  - binutils_impl_linux-64
  - clang-18 18.1.8 default_hddf928d_11
  - libgcc-devel_linux-64
  - sysroot_linux-64
  license: Apache-2.0 WITH LLVM-exception
  license_family: Apache
  size: 74879
  timestamp: 1753262850714
- conda: https://prefix.dev/conda-forge/osx-64/clang-19.1.7-default_h576c50e_3.conda
  sha256: 838abc0a72f1227cac837b9350809d7c852e5e4e69952b21789f12ae1557bcce
  md5: 7b5ece07d175b7175b4a544f9835683a
  depends:
  - clang-19 19.1.7 default_h3571c67_3
  license: Apache-2.0 WITH LLVM-exception
  license_family: Apache
  size: 24253
  timestamp: 1747709797405
- conda: https://prefix.dev/conda-forge/osx-arm64/clang-19.1.7-default_h474c9e2_3.conda
  sha256: e2061f7a16ae5a381d7f66b5ccd91a92b7ad6ac356f1d2ee2934015581eb3bf7
  md5: b5a92027d9f6136108beeda7b6edfec9
  depends:
  - clang-19 19.1.7 default_hf90f093_3
  license: Apache-2.0 WITH LLVM-exception
  license_family: Apache
  size: 24360
  timestamp: 1747709802932
- conda: https://prefix.dev/conda-forge/linux-64/clang-18-18.1.8-default_hb5137d0_7.conda
  sha256: d703875711c68e745ee221d5af736f9137d9a582475b743c967edefa899dcb11
  md5: 008ded7331a8b5f5f9a5daa8e4fe0d84
  depends:
  - __glibc >=2.17,<3.0.a0
  - libclang-cpp18.1 18.1.8 default_hb5137d0_7
  - libgcc >=13
  - libllvm18 >=18.1.8,<18.2.0a0
  - libstdcxx >=13
  license: Apache-2.0 WITH LLVM-exception
  license_family: Apache
  size: 822892
  timestamp: 1738271833111
- conda: https://prefix.dev/conda-forge/linux-64/clang-18-18.1.8-default_hddf928d_11.conda
  sha256: aa12dda6f4986ad67e40f4d370b042a5a2a9bcc55f22d85904e13d8ce743fbdd
  md5: a421bfbc83001937d8ec764e91b816f8
  depends:
  - __glibc >=2.17,<3.0.a0
  - libclang-cpp18.1 18.1.8 default_hddf928d_11
  - libgcc >=14
  - libllvm18 >=18.1.8,<18.2.0a0
  - libstdcxx >=14
  license: Apache-2.0 WITH LLVM-exception
  license_family: Apache
  size: 822739
  timestamp: 1753262796218
- conda: https://prefix.dev/conda-forge/osx-64/clang-19-19.1.7-default_h3571c67_3.conda
  sha256: 6ff0928325ea99a65b1c3dc0a212fd0cb5b65884657c8d3c0bcffc038d092431
  md5: 5bd5cda534488611b3970b768139127c
  depends:
  - __osx >=10.13
  - libclang-cpp19.1 19.1.7 default_h3571c67_3
  - libcxx >=19.1.7
  - libllvm19 >=19.1.7,<19.2.0a0
  license: Apache-2.0 WITH LLVM-exception
  license_family: Apache
  size: 766607
  timestamp: 1747709700983
- conda: https://prefix.dev/conda-forge/osx-arm64/clang-19-19.1.7-default_hf90f093_3.conda
  sha256: c7f21028560ee5cc72d882d930b56c8521126987308819c37b97e1760d3e39bc
  md5: 8ea1b606f2c5cb255b53c868d1eb8dbc
  depends:
  - __osx >=11.0
  - libclang-cpp19.1 19.1.7 default_hf90f093_3
  - libcxx >=19.1.7
  - libllvm19 >=19.1.7,<19.2.0a0
  license: Apache-2.0 WITH LLVM-exception
  license_family: Apache
  size: 760894
  timestamp: 1747709675681
- conda: https://prefix.dev/conda-forge/osx-64/clang_impl_osx-64-19.1.7-hc73cdc9_25.conda
  sha256: 88edc0b34affbfffcec5ffea59b432ee3dd114124fd4d5f992db6935421f4a64
  md5: 76954503be09430fb7f4683a61ffb7b0
  depends:
  - cctools_osx-64
  - clang 19.1.7.*
  - compiler-rt 19.1.7.*
  - ld64_osx-64
  - llvm-tools 19.1.7.*
  license: BSD-3-Clause
  license_family: BSD
  size: 18175
  timestamp: 1748575764900
- conda: https://prefix.dev/conda-forge/osx-arm64/clang_impl_osx-arm64-19.1.7-h76e6a08_25.conda
  sha256: ee3c0976bde0ac19f84d29213ea3d9c3fd9c56d56c33ee471a8680cf69307ce1
  md5: a4e2f211f7c3cf582a6cb447bee2cad9
  depends:
  - cctools_osx-arm64
  - clang 19.1.7.*
  - compiler-rt 19.1.7.*
  - ld64_osx-arm64
  - llvm-tools 19.1.7.*
  license: BSD-3-Clause
  license_family: BSD
  size: 18159
  timestamp: 1748575942374
- conda: https://prefix.dev/conda-forge/osx-64/clang_osx-64-19.1.7-h7e5c614_25.conda
  sha256: 6435fdeae76f72109bc9c7b41596104075a2a8a9df3ee533bd98bb06548bbc83
  md5: a526ba9df7e7d5448d57b33941614dae
  depends:
  - clang_impl_osx-64 19.1.7 hc73cdc9_25
  license: BSD-3-Clause
  license_family: BSD
  size: 21473
  timestamp: 1748575768567
- conda: https://prefix.dev/conda-forge/osx-arm64/clang_osx-arm64-19.1.7-h07b0088_25.conda
  sha256: 92a45a972af5eba3b7fca66880c3d5bdf73d0c69a3e21d1b3999fb9b5be1b323
  md5: 1b53cb5305ae53b5aeba20e58c625d96
  depends:
  - clang_impl_osx-arm64 19.1.7 h76e6a08_25
  license: BSD-3-Clause
  license_family: BSD
  size: 21337
  timestamp: 1748575949016
- conda: https://prefix.dev/conda-forge/osx-64/clangxx-19.1.7-default_heb2e8d1_3.conda
  sha256: 5870bdbd2c15abf84692f6069b2181a7a28f76451b28fc8e986b978d4f5c577f
  md5: 1c1bbb9fb93dcf58f4dc6e308b1af083
  depends:
  - clang 19.1.7 default_h576c50e_3
  - libcxx-devel 19.1.*
  license: Apache-2.0 WITH LLVM-exception
  license_family: Apache
  size: 24370
  timestamp: 1747709814665
- conda: https://prefix.dev/conda-forge/osx-arm64/clangxx-19.1.7-default_h1ffe849_3.conda
  sha256: c6094b6c846248930ab2f559b04e14f9d6463e1c88b9d33b479bf27df916d6d7
  md5: 8b6dff933df21ccf744b5ecbc9dfd3ab
  depends:
  - clang 19.1.7 default_h474c9e2_3
  - libcxx-devel 19.1.*
  license: Apache-2.0 WITH LLVM-exception
  license_family: Apache
  size: 24486
  timestamp: 1747709816351
- conda: https://prefix.dev/conda-forge/osx-64/clangxx_impl_osx-64-19.1.7-hb295874_25.conda
  sha256: 8a2571da4bd90e3fc4523e962d6562607df133694a409959ec9c7ac4292bd676
  md5: 9fe0247ba2650f90c650001f88a87076
  depends:
  - clang_osx-64 19.1.7 h7e5c614_25
  - clangxx 19.1.7.*
  - libcxx >=19
  - libllvm19 >=19.1.7,<19.2.0a0
  license: BSD-3-Clause
  license_family: BSD
  size: 18289
  timestamp: 1748575802444
- conda: https://prefix.dev/conda-forge/osx-arm64/clangxx_impl_osx-arm64-19.1.7-h276745f_25.conda
  sha256: b997d325da6ca60e71937b9e28f114893401ca7cf94c4007d744e402a25c2c52
  md5: 5eeaa7b2dd32f62eb3beb0d6ba1e664f
  depends:
  - clang_osx-arm64 19.1.7 h07b0088_25
  - clangxx 19.1.7.*
  - libcxx >=19
  - libllvm19 >=19.1.7,<19.2.0a0
  license: BSD-3-Clause
  license_family: BSD
  size: 18297
  timestamp: 1748576000726
- conda: https://prefix.dev/conda-forge/osx-64/clangxx_osx-64-19.1.7-h7e5c614_25.conda
  sha256: 81365d98e1bb5f98a7acd1bde86ccf534b36c78bfae601e2c26a73d8de52da1e
  md5: d0b5d9264d40ae1420e31c9066a1dcf0
  depends:
  - clang_osx-64 19.1.7 h7e5c614_25
  - clangxx_impl_osx-64 19.1.7 hb295874_25
  license: BSD-3-Clause
  license_family: BSD
  size: 19873
  timestamp: 1748575806458
- conda: https://prefix.dev/conda-forge/osx-arm64/clangxx_osx-arm64-19.1.7-h07b0088_25.conda
  sha256: 93801e6e821ae703d03629b1b993dbae1920b80012818edd5fcd18a9055897ce
  md5: 4e09188aa8def7d8b3ae149aa856c0e5
  depends:
  - clang_osx-arm64 19.1.7 h07b0088_25
  - clangxx_impl_osx-arm64 19.1.7 h276745f_25
  license: BSD-3-Clause
  license_family: BSD
  size: 19709
  timestamp: 1748576006669
- conda: https://prefix.dev/conda-forge/linux-64/cmake-3.26.4-hcfe8598_0.conda
  sha256: 37533b572a676017704c989c392998c344e889010786d6555dccdfc524a8e238
  md5: 1714cf0f0facaeb609a0846e4270aff2
  depends:
  - bzip2 >=1.0.8,<2.0a0
  - expat
  - libcurl >=8.1.0,<9.0a0
  - libexpat >=2.5.0,<3.0a0
  - libgcc-ng >=12
  - libstdcxx-ng >=12
  - libuv
  - libzlib >=1.2.13,<2.0.0a0
  - ncurses >=6.3,<7.0a0
  - rhash <=1.4.3
  - xz >=5.2.6,<6.0a0
  - zlib
  - zstd >=1.5.2,<1.6.0a0
  license: BSD-3-Clause
  license_family: BSD
  size: 16343060
  timestamp: 1684460894541
- conda: https://prefix.dev/conda-forge/osx-64/cmake-3.26.4-hf40c264_0.conda
  sha256: a13eb9e0a7f6b46c1035af0830324ba458315ed973022a21e0473f5d5090bfc9
  md5: 24d42ac02d1968f731740c14e30d72b9
  depends:
  - bzip2 >=1.0.8,<2.0a0
  - expat
  - libcurl >=8.1.0,<9.0a0
  - libcxx >=15.0.7
  - libexpat >=2.5.0,<3.0a0
  - libuv
  - libzlib >=1.2.13,<2.0.0a0
  - ncurses >=6.3,<7.0a0
  - rhash <=1.4.3
  - xz >=5.2.6,<6.0a0
  - zlib
  - zstd >=1.5.2,<1.6.0a0
  license: BSD-3-Clause
  license_family: BSD
  size: 14420122
  timestamp: 1684462885897
- conda: https://prefix.dev/conda-forge/osx-arm64/cmake-3.26.4-hc0af03a_0.conda
  sha256: cba596b6bba58e347bd8be51fce82583f16c5707f6c98b22a7e7ba1ecdb09783
  md5: 84c170713e88c74f45fd87ce2a065cd3
  depends:
  - bzip2 >=1.0.8,<2.0a0
  - expat
  - libcurl >=8.1.0,<9.0a0
  - libcxx >=15.0.7
  - libexpat >=2.5.0,<3.0a0
  - libuv
  - libzlib >=1.2.13,<2.0.0a0
  - ncurses >=6.3,<7.0a0
  - rhash <=1.4.3
  - xz >=5.2.6,<6.0a0
  - zlib
  - zstd >=1.5.2,<1.6.0a0
  license: BSD-3-Clause
  license_family: BSD
  size: 13748747
  timestamp: 1684461655168
- conda: https://prefix.dev/conda-forge/win-64/cmake-3.26.4-h1537add_0.conda
  sha256: c114c7fb3de04329620b715c0677d6dc943954be3877ee5a232ef0dc09f202d9
  md5: d208c156437ff251e83a1061fa082064
  depends:
  - ucrt >=10.0.20348.0
  - vc14_runtime >=14.29.30139
  - vs2015_runtime
  license: BSD-3-Clause
  license_family: BSD
  size: 15107993
  timestamp: 1684462053404
- conda: https://prefix.dev/conda-forge/noarch/colorama-0.4.6-pyhd8ed1ab_1.conda
  sha256: ab29d57dc70786c1269633ba3dff20288b81664d3ff8d21af995742e2bb03287
  md5: 962b9857ee8e7018c22f2776ffa0b2d7
  depends:
  - python >=3.9
  license: BSD-3-Clause
  license_family: BSD
  size: 27011
  timestamp: 1733218222191
- conda: https://prefix.dev/conda-forge/osx-64/compiler-rt-19.1.7-h52031e2_0.conda
  sha256: 781b70f7475d387183fba59b5d88e874ec976458b893ec4e8c4c2564944aa680
  md5: 8098d99b4c30adb2f9cc18f8584d0b45
  depends:
  - __osx >=10.13
  - clang 19.1.7.*
  - compiler-rt_osx-64 19.1.7.*
  license: Apache-2.0 WITH LLVM-exception
  license_family: APACHE
  size: 96517
  timestamp: 1736976706563
- conda: https://prefix.dev/conda-forge/osx-arm64/compiler-rt-19.1.7-hd2aecb6_0.conda
  sha256: db920f02717984329375c0c188335c23104895b0e5a2da295e475dabe4192c69
  md5: 28f46d13b77fcc390c84ca49b68b9ecb
  depends:
  - __osx >=11.0
  - clang 19.1.7.*
  - compiler-rt_osx-arm64 19.1.7.*
  license: Apache-2.0 WITH LLVM-exception
  license_family: APACHE
  size: 96534
  timestamp: 1736976644597
- conda: https://prefix.dev/conda-forge/noarch/compiler-rt_osx-64-19.1.7-hc6f8467_0.conda
  sha256: bc64b862791161f90adb0e9b91290091604a3791e4434cb3901c13101136255b
  md5: d5216811ea499344af3f05f71b922637
  depends:
  - clang 19.1.7.*
  constrains:
  - compiler-rt 19.1.7
  - clangxx 19.1.7
  license: Apache-2.0 WITH LLVM-exception
  license_family: APACHE
  size: 10666253
  timestamp: 1736976649189
- conda: https://prefix.dev/conda-forge/noarch/compiler-rt_osx-arm64-19.1.7-h7969c41_0.conda
  sha256: 6d9701824622609a47aae525d0a527e46dd7bbdc3f5648a3035df177f93d858e
  md5: bb78d3cc0758bb3fc3cb0fab51ec4424
  depends:
  - clang 19.1.7.*
  constrains:
  - clangxx 19.1.7
  - compiler-rt 19.1.7
  license: Apache-2.0 WITH LLVM-exception
  license_family: APACHE
  size: 10796006
  timestamp: 1736976593839
- conda: https://prefix.dev/conda-forge/linux-64/compilers-1.11.0-ha770c72_0.conda
  sha256: 5709f2cbfeb8690317ba702611bdf711a502b417fecda6ad3313e501f6f8bd61
  md5: fdcf2e31dd960ef7c5daa9f2c95eff0e
  depends:
  - c-compiler 1.11.0 h4d9bdce_0
  - cxx-compiler 1.11.0 hfcd1e18_0
  - fortran-compiler 1.11.0 h9bea470_0
  license: BSD-3-Clause
  license_family: BSD
  size: 7482
  timestamp: 1753098722454
- conda: https://prefix.dev/conda-forge/linux-64/conda-gcc-specs-14.3.0-hb991d5c_4.conda
  sha256: 275a7a6c627ded925e98a94162d4efd7ad578731915334831ee8881b34aecad1
  md5: b6025bc20bf223d68402821f181707fb
  depends:
  - gcc_impl_linux-64 >=14.3.0,<14.3.1.0a0
  license: GPL-3.0-only WITH GCC-exception-3.1
  size: 33272
  timestamp: 1753905153853
- conda: https://prefix.dev/conda-forge/linux-64/cxx-compiler-1.11.0-hfcd1e18_0.conda
  sha256: 3fcc97ae3e89c150401a50a4de58794ffc67b1ed0e1851468fcc376980201e25
  md5: 5da8c935dca9186673987f79cef0b2a5
  depends:
  - c-compiler 1.11.0 h4d9bdce_0
  - gxx
  - gxx_linux-64 14.*
  license: BSD-3-Clause
  license_family: BSD
  size: 6635
  timestamp: 1753098722177
- conda: https://prefix.dev/conda-forge/osx-64/cxx-compiler-1.11.0-h307afc9_0.conda
  sha256: d6976f8d8b51486072abfe1e76a733688380dcbd1a8e993a43d59b80f7288478
  md5: 463bb03bb27f9edc167fb3be224efe96
  depends:
  - c-compiler 1.11.0 h7a00415_0
  - clangxx_osx-64 19.*
  license: BSD-3-Clause
  license_family: BSD
  size: 6732
  timestamp: 1753098827160
- conda: https://prefix.dev/conda-forge/osx-arm64/cxx-compiler-1.11.0-h88570a1_0.conda
  sha256: 99800d97a3a2ee9920dfc697b6d4c64e46dc7296c78b1b6c746ff1c24dea5e6c
  md5: 043afed05ca5a0f2c18252ae4378bdee
  depends:
  - c-compiler 1.11.0 h61f9b84_0
  - clangxx_osx-arm64 19.*
  license: BSD-3-Clause
  license_family: BSD
  size: 6715
  timestamp: 1753098739952
- conda: https://prefix.dev/conda-forge/win-64/cxx-compiler-1.11.0-h1c1089f_0.conda
  sha256: c888f4fe9ec117c1c01bfaa4c722ca475ebbb341c92d1718afa088bb0d710619
  md5: 4d94d3c01add44dc9d24359edf447507
  depends:
  - vs2022_win-64
  license: BSD-3-Clause
  license_family: BSD
  size: 6957
  timestamp: 1753098809481
- conda: https://prefix.dev/conda-forge/noarch/distro-1.8.0-pyhd8ed1ab_0.conda
  sha256: 0d01c4da6d4f0a935599210f82ac0630fa9aeb4fc37cbbc78043a932a39ec4f3
  md5: 67999c5465064480fa8016d00ac768f6
  depends:
  - python >=3.6
  license: Apache-2.0
  license_family: APACHE
  size: 40854
  timestamp: 1675116355989
- conda: https://prefix.dev/conda-forge/linux-64/docutils-0.18.1-py313h78bf25f_1.conda
  sha256: 101d73deed8d839335d75ff2cdcb548ba666b699e16fd11488644efb0644cf7f
  md5: 0d72df6ebc7870ee7f7486dde11b7732
  depends:
  - python >=3.13,<3.14.0a0
  - python_abi 3.13.* *_cp313
  license: CC-PDDC AND BSD-3-Clause AND BSD-2-Clause AND ZPL-2.1
  size: 901056
  timestamp: 1755942635216
- conda: https://prefix.dev/conda-forge/osx-64/docutils-0.18.1-py312hb401068_1.conda
  sha256: 2af045a5ba0b61e77d849c5dca966a7f453eaa26c58d14e5127b95e535adeb07
  md5: 0d62b036556079c60714f0c6ea988302
  depends:
  - python >=3.12,<3.13.0a0
  - python_abi 3.12.* *_cp312
  license: CC-PDDC AND BSD-3-Clause AND BSD-2-Clause AND ZPL-2.1
  size: 896091
  timestamp: 1755942887880
- conda: https://prefix.dev/conda-forge/osx-arm64/docutils-0.18.1-py313h8f79df9_1.conda
  sha256: 18c04895a1f7663cb7f39e6f4cd696d8932ead398ef0c514ccfeaf7372269912
  md5: 3872bbedbb08bc79ad5b78792debb698
  depends:
  - python >=3.13,<3.14.0a0
  - python >=3.13,<3.14.0a0 *_cp313
  - python_abi 3.13.* *_cp313
  license: CC-PDDC AND BSD-3-Clause AND BSD-2-Clause AND ZPL-2.1
  size: 902837
  timestamp: 1755942805232
- conda: https://prefix.dev/conda-forge/win-64/docutils-0.18.1-py312h2e8e312_1.conda
  sha256: 517fe814fbfe570978369bc6dd9f951739293cf90905213204f30b2c29df7946
  md5: 766c498c3e50dac8e4605d6ac9dcf5a8
  depends:
  - python >=3.12,<3.13.0a0
  - python_abi 3.12.* *_cp312
  license: CC-PDDC AND BSD-3-Clause AND BSD-2-Clause AND ZPL-2.1
  size: 897162
  timestamp: 1755942744913
- conda: https://prefix.dev/conda-forge/linux-64/dprint-0.50.0-hb23c6cf_0.conda
  sha256: 84a7ab17f3d3d50242a28506e599cc06b1ecea8f4f4d5e6e808d6c15d19ba6f7
  md5: aa32af075fd0d097fbb7f42a1886611b
  depends:
  - __glibc >=2.17,<3.0.a0
  - libgcc >=13
  constrains:
  - __glibc >=2.17
  license: MIT
  license_family: MIT
  size: 6006705
  timestamp: 1747623395464
- conda: https://prefix.dev/conda-forge/osx-64/dprint-0.50.0-hd2571bf_0.conda
  sha256: c9d5be21192cdc537b5058b3452b2a2d97234313e973ada938df07511978fe69
  md5: fc3e6231b1b9d7913c79494f2ab8cc23
  depends:
  - __osx >=10.13
  constrains:
  - __osx >=10.13
  license: MIT
  license_family: MIT
  size: 5938302
  timestamp: 1747623421024
- conda: https://prefix.dev/conda-forge/osx-arm64/dprint-0.50.0-h8dba533_0.conda
  sha256: 6a2de866896d638c8d437f281568d272ea2726edb93556075b6145aafbe6f749
  md5: 483a7eea67dc9053c3f3e332db34e016
  depends:
  - __osx >=11.0
  constrains:
  - __osx >=11.0
  license: MIT
  license_family: MIT
  size: 5466628
  timestamp: 1747623425492
- conda: https://prefix.dev/conda-forge/win-64/dprint-0.50.0-h63977a8_0.conda
  sha256: 472651da1d9fdf8f971d6e7315e66eaf751a4d89931b35ad67688169d47c16f7
  md5: b2dfadee4319a59f897548368d2f82dd
  depends:
  - vc >=14.2,<15
  - vc14_runtime >=14.29.30139
  - ucrt >=10.0.20348.0
  - vc >=14.2,<15
  - vc14_runtime >=14.29.30139
  - ucrt >=10.0.20348.0
  license: MIT
  license_family: MIT
  size: 6332369
  timestamp: 1747623393600
- conda: https://prefix.dev/conda-forge/linux-64/expat-2.6.4-h5888daf_0.conda
  sha256: 1848c7db9e264e3b8036ee133d570dd880422983cd20dd9585a505289606d276
  md5: 1d6afef758879ef5ee78127eb4cd2c4a
  depends:
  - __glibc >=2.17,<3.0.a0
  - libexpat 2.6.4 h5888daf_0
  - libgcc >=13
  license: MIT
  license_family: MIT
  size: 138145
  timestamp: 1730967050578
- conda: https://prefix.dev/conda-forge/linux-64/expat-2.7.1-hecca717_0.conda
  sha256: e981cf62a722f0eb4631ac7b786c288c03883fbc241fa98a276308fb69cb2c59
  md5: 6033d8c2bb9b460929d00ba54154614c
  depends:
  - __glibc >=2.17,<3.0.a0
  - libexpat 2.7.1 hecca717_0
  - libgcc >=14
  license: MIT
  license_family: MIT
  size: 140948
  timestamp: 1752719584725
- conda: https://prefix.dev/conda-forge/osx-64/expat-2.6.4-h240833e_0.conda
  sha256: 9d16411c009b2d5d3f4037685592d1f49bfc66991729093777b0fc6d48f45a2e
  md5: 81ca1acbdfb112e1c8270d613c92bce4
  depends:
  - __osx >=10.13
  - libexpat 2.6.4 h240833e_0
  license: MIT
  license_family: MIT
  size: 128768
  timestamp: 1730967223370
- conda: https://prefix.dev/conda-forge/osx-64/expat-2.7.1-h21dd04a_0.conda
  sha256: 40eed995c99513a7b83b11a9ca90e234c5595acd398ae475c1fe6e9004f01ad7
  md5: 20db53ab3b929f972b2ef6c7bad34eec
  depends:
  - __osx >=10.13
  - libexpat 2.7.1 h21dd04a_0
  license: MIT
  license_family: MIT
  size: 131911
  timestamp: 1752719761287
- conda: https://prefix.dev/conda-forge/osx-arm64/expat-2.6.4-h286801f_0.conda
  sha256: e621a088b762a8aa99bd8f3ef10e2efe923713bc476babb90e7919f6c13a358b
  md5: a37ffeecc1b8a62205bdd8319652758b
  depends:
  - __osx >=11.0
  - libexpat 2.6.4 h286801f_0
  license: MIT
  license_family: MIT
  size: 124765
  timestamp: 1730967188116
- conda: https://prefix.dev/conda-forge/osx-arm64/expat-2.7.1-hec049ff_0.conda
  sha256: 8f2d1faeff1da40e66285711934e0d310d768720552452daa89b099aa8f82f29
  md5: 7888ca1ed7f0abef9442620dcf926e17
  depends:
  - __osx >=11.0
  - libexpat 2.7.1 hec049ff_0
  license: MIT
  license_family: MIT
  size: 127524
  timestamp: 1752719671694
- conda: https://prefix.dev/conda-forge/linux-64/fortran-compiler-1.11.0-h9bea470_0.conda
  sha256: 53e5562ede83b478ebe9f4fc3d3b4eff5b627883f48aa0bf412e8fd90b5d6113
  md5: d5596f445a1273ddc5ea68864c01b69f
  depends:
  - binutils
  - c-compiler 1.11.0 h4d9bdce_0
  - gfortran
  - gfortran_linux-64 14.*
  license: BSD-3-Clause
  license_family: BSD
  size: 6656
  timestamp: 1753098722318
- conda: https://prefix.dev/conda-forge/linux-64/gcc-14.2.0-h96c4ede_2.conda
  sha256: 6592ff15983759799df89d0a992268809e9ce0376933e053716660ecda19d87e
  md5: 7f23fa6a103277a8491d3d10240ebd09
  depends:
  - gcc_impl_linux-64 14.2.0.*
  license: BSD-3-Clause
  license_family: BSD
  size: 55422
  timestamp: 1740240900938
- conda: https://prefix.dev/conda-forge/linux-64/gcc-14.3.0-h76bdaa0_4.conda
  sha256: ded010fa43178225054436cfc24c1cc74e1f17303f39442b5254422e2f8a0b2d
  md5: 7e8d408ed45953d8a9fd5e9c5d44ab2d
  depends:
  - conda-gcc-specs
  - gcc_impl_linux-64 14.3.0.*
  license: BSD-3-Clause
  size: 31016
  timestamp: 1753905350635
- conda: https://prefix.dev/conda-forge/linux-64/gcc_impl_linux-64-14.2.0-hdb7739f_2.conda
  sha256: bbbc4baa66558f4d1805ff7f81050bfe798f2f0ca24f6b509c5c5d152f72bfbe
  md5: 2d9b7363abe1f9aaf1fe129b215371e3
  depends:
  - binutils_impl_linux-64 >=2.40
  - libgcc >=14.2.0
  - libgcc-devel_linux-64 14.2.0 h9c4974d_102
  - libgomp >=14.2.0
  - libsanitizer 14.2.0 hed042b8_2
  - libstdcxx >=14.2.0
  - sysroot_linux-64
  license: GPL-3.0-only WITH GCC-exception-3.1
  license_family: GPL
  size: 73545585
  timestamp: 1740240767348
- conda: https://prefix.dev/conda-forge/linux-64/gcc_impl_linux-64-14.3.0-hd9e9e21_4.conda
  sha256: 70dd8f8cf040ffcb073c98651aaae614f4db4d76d0c9928a5aea0309a3b29722
  md5: 18005317e139bb60f4c5d3ef9cc46b85
  depends:
  - binutils_impl_linux-64 >=2.40
  - libgcc >=14.3.0
  - libgcc-devel_linux-64 14.3.0 h85bb3a7_104
  - libgomp >=14.3.0
  - libsanitizer 14.3.0 hd08acf3_4
  - libstdcxx >=14.3.0
  - sysroot_linux-64
  license: GPL-3.0-only WITH GCC-exception-3.1
  size: 71083505
  timestamp: 1753904987887
- conda: https://prefix.dev/conda-forge/linux-64/gcc_linux-64-14.2.0-h5910c8f_10.conda
  sha256: 71078f732db8066454f7af40cdc1b19db79b7539f72d6428cc5aa76b3230f474
  md5: e72da8c5e00c8b488e1a8ae0950cf841
  depends:
  - binutils_linux-64
  - gcc_impl_linux-64 14.2.0.*
  - sysroot_linux-64
  license: BSD-3-Clause
  license_family: BSD
  size: 32521
  timestamp: 1745040721993
- conda: https://prefix.dev/conda-forge/linux-64/gcc_linux-64-14.3.0-h1382650_11.conda
  sha256: 0d7fe52c578ef99f03defe8cab5308124b388c694e88f5494716d11532a6d12a
  md5: 2e650506e6371ac4289c9bf7fc207f3b
  depends:
  - binutils_linux-64
  - gcc_impl_linux-64 14.3.0.*
  - sysroot_linux-64
  license: BSD-3-Clause
  license_family: BSD
  size: 32512
  timestamp: 1748905876846
- conda: https://prefix.dev/conda-forge/linux-64/gfortran-14.2.0-h96c4ede_2.conda
  sha256: 309c12a9ecbe4ecca6077d85a82b13a6de9a82a4b52ca6dd71ab1e75db68dba8
  md5: db83c04457d7ba87207690ba59b0a8ae
  depends:
  - gcc 14.2.0.*
  - gcc_impl_linux-64 14.2.0.*
  - gfortran_impl_linux-64 14.2.0.*
  license: BSD-3-Clause
  license_family: BSD
  size: 54887
  timestamp: 1740241040435
- conda: https://prefix.dev/conda-forge/linux-64/gfortran-14.3.0-he448592_4.conda
  sha256: e4df7bf95c5e5733ab3ad89271fbf1932ae2739eaff11f678c13e0726fd958e4
  md5: 6f88c38cdf941173e9aec76f967d4d28
  depends:
  - gcc 14.3.0.*
  - gcc_impl_linux-64 14.3.0.*
  - gfortran_impl_linux-64 14.3.0.*
  license: BSD-3-Clause
  size: 30443
  timestamp: 1753905366595
- conda: https://prefix.dev/conda-forge/linux-64/gfortran_impl_linux-64-14.2.0-h0ee6e4a_2.conda
  sha256: dc2c7535697ec00455e08f1b525b9b1b3c5aa564a152acae82f7975fc6864a9f
  md5: cf96e73a5fe985842e1988dc6c0c25df
  depends:
  - gcc_impl_linux-64 >=14.2.0
  - libgcc >=14.2.0
  - libgfortran5 >=14.2.0
  - libstdcxx >=14.2.0
  - sysroot_linux-64
  license: GPL-3.0-only WITH GCC-exception-3.1
  license_family: GPL
  size: 16913298
  timestamp: 1740240962574
- conda: https://prefix.dev/conda-forge/linux-64/gfortran_impl_linux-64-14.3.0-h7db7018_4.conda
  sha256: 8f46b83ee8ad7b0c0a48366cbc2f6811be9eea1e685bbc5854093691ab4f9db9
  md5: 4cb71ecc31f139f8bf96963c53b5b8a1
  depends:
  - gcc_impl_linux-64 >=14.3.0
  - libgcc >=14.3.0
  - libgfortran5 >=14.3.0
  - libstdcxx >=14.3.0
  - sysroot_linux-64
  license: GPL-3.0-only WITH GCC-exception-3.1
  size: 17003760
  timestamp: 1753905230834
- conda: https://prefix.dev/conda-forge/linux-64/gfortran_linux-64-14.2.0-hda50785_10.conda
  sha256: c150d1a3fc204639738436c4615499e11c7198b1b20ac5d22ad83e23edd2fbb4
  md5: 5468ae72bcf7b8d8943199b21d187f29
  depends:
  - binutils_linux-64
  - gcc_linux-64 14.2.0 h5910c8f_10
  - gfortran_impl_linux-64 14.2.0.*
  - sysroot_linux-64
  license: BSD-3-Clause
  license_family: BSD
  size: 30893
  timestamp: 1745040738332
- conda: https://prefix.dev/conda-forge/linux-64/gfortran_linux-64-14.3.0-h30a37f7_11.conda
  sha256: 4075b0d224adbe0ec7f71586b80805d15d86164eab754851a1515e069b0aa222
  md5: 8caf7dd31e00bfdd2b00cc672ea6fa33
  depends:
  - binutils_linux-64
  - gcc_linux-64 14.3.0 h1382650_11
  - gfortran_impl_linux-64 14.3.0.*
  - sysroot_linux-64
  license: BSD-3-Clause
  license_family: BSD
  size: 30838
  timestamp: 1748905893216
- conda: https://prefix.dev/conda-forge/osx-64/gmp-6.3.0-hf036a51_2.conda
  sha256: 75aa5e7a875afdcf4903b7dc98577672a3dc17b528ac217b915f9528f93c85fc
  md5: 427101d13f19c4974552a4e5b072eef1
  depends:
  - __osx >=10.13
  - libcxx >=16
  license: GPL-2.0-or-later OR LGPL-3.0-or-later
  size: 428919
  timestamp: 1718981041839
- conda: https://prefix.dev/conda-forge/osx-arm64/gmp-6.3.0-h7bae524_2.conda
  sha256: 76e222e072d61c840f64a44e0580c2503562b009090f55aa45053bf1ccb385dd
  md5: eed7278dfbab727b56f2c0b64330814b
  depends:
  - __osx >=11.0
  - libcxx >=16
  license: GPL-2.0-or-later OR LGPL-3.0-or-later
  size: 365188
  timestamp: 1718981343258
- conda: https://prefix.dev/conda-forge/linux-64/gxx-14.2.0-h96c4ede_2.conda
  sha256: 9294f1a33a629102d2c1e0965dc8c23cd39f8608dba38defea81f2c517d69750
  md5: d82a920bedd11c9d8195bcb662d3dc89
  depends:
  - gcc 14.2.0.*
  - gxx_impl_linux-64 14.2.0.*
  license: BSD-3-Clause
  license_family: BSD
  size: 54904
  timestamp: 1740241052394
- conda: https://prefix.dev/conda-forge/linux-64/gxx-14.3.0-he448592_4.conda
  sha256: 5e92e1360a21dbbae2126dccdd37f97e34331fcccc5d76d12dbbad2fda1a5228
  md5: 26ccfde67e88b646e57a7e56ce4ef56d
  depends:
  - gcc 14.3.0.*
  - gxx_impl_linux-64 14.3.0.*
  license: BSD-3-Clause
  size: 30420
  timestamp: 1753905382479
- conda: https://prefix.dev/conda-forge/linux-64/gxx_impl_linux-64-14.2.0-h2ead766_2.conda
  sha256: 9c8cd2f0d9e8b424ff15ed6f9a0f7f329228722e750021d74e7eca3847120c93
  md5: 2deb107f39008fa08d78e661a42d9d9f
  depends:
  - gcc_impl_linux-64 14.2.0 hdb7739f_2
  - libstdcxx-devel_linux-64 14.2.0 h9c4974d_102
  - sysroot_linux-64
  - tzdata
  license: GPL-3.0-only WITH GCC-exception-3.1
  license_family: GPL
  size: 14611960
  timestamp: 1740241005796
- conda: https://prefix.dev/conda-forge/linux-64/gxx_impl_linux-64-14.3.0-he663afc_4.conda
  sha256: d37c0a50684e1bfb3cb7f8e417d8b42a43a0dbd0bd5fa4b41a46d26eddc2c4aa
  md5: 1f7b059bae1fc5e72ae23883e04abc48
  depends:
  - gcc_impl_linux-64 14.3.0 hd9e9e21_4
  - libstdcxx-devel_linux-64 14.3.0 h85bb3a7_104
  - sysroot_linux-64
  - tzdata
  license: GPL-3.0-only WITH GCC-exception-3.1
  size: 15144697
  timestamp: 1753905289599
- conda: https://prefix.dev/conda-forge/linux-64/gxx_linux-64-14.2.0-h9423afd_10.conda
  sha256: 52ded448fe31c5211f4a43a74bd4a22c4af961f8d8450295bd24ceb4a131a064
  md5: 38e5a4e6cf3846de6241d27869938de9
  depends:
  - binutils_linux-64
  - gcc_linux-64 14.2.0 h5910c8f_10
  - gxx_impl_linux-64 14.2.0.*
  - sysroot_linux-64
  license: BSD-3-Clause
  license_family: BSD
  size: 30854
  timestamp: 1745040740672
- conda: https://prefix.dev/conda-forge/linux-64/gxx_linux-64-14.3.0-ha7acb78_11.conda
  sha256: 6c06752e4773dfd61a1928e9f7e9d21c3b97068daf27b84696c33057a091fe27
  md5: d4af016b3511135302a19f2a58544fcd
  depends:
  - binutils_linux-64
  - gcc_linux-64 14.3.0 h1382650_11
  - gxx_impl_linux-64 14.3.0.*
  - sysroot_linux-64
  license: BSD-3-Clause
  license_family: BSD
  size: 30802
  timestamp: 1748905895571
- conda: https://prefix.dev/conda-forge/linux-64/icu-75.1-he02047a_0.conda
  sha256: 71e750d509f5fa3421087ba88ef9a7b9be11c53174af3aa4d06aff4c18b38e8e
  md5: 8b189310083baabfb622af68fd9d3ae3
  depends:
  - __glibc >=2.17,<3.0.a0
  - libgcc-ng >=12
  - libstdcxx-ng >=12
  license: MIT
  license_family: MIT
  size: 12129203
  timestamp: 1720853576813
- conda: https://prefix.dev/conda-forge/osx-64/icu-75.1-h120a0e1_0.conda
  sha256: 2e64307532f482a0929412976c8450c719d558ba20c0962832132fd0d07ba7a7
  md5: d68d48a3060eb5abdc1cdc8e2a3a5966
  depends:
  - __osx >=10.13
  license: MIT
  license_family: MIT
  size: 11761697
  timestamp: 1720853679409
- conda: https://prefix.dev/conda-forge/osx-arm64/icu-75.1-hfee45f7_0.conda
  sha256: 9ba12c93406f3df5ab0a43db8a4b4ef67a5871dfd401010fbe29b218b2cbe620
  md5: 5eb22c1d7b3fc4abb50d92d621583137
  depends:
  - __osx >=11.0
  license: MIT
  license_family: MIT
  size: 11857802
  timestamp: 1720853997952
- conda: https://prefix.dev/conda-forge/noarch/jmespath-1.0.1-pyhd8ed1ab_1.conda
  sha256: 3d2f20ee7fd731e3ff55c189db9c43231bc8bde957875817a609c227bcb295c6
  md5: 972bdca8f30147135f951847b30399ea
  depends:
  - python >=3.9
  license: MIT
  license_family: MIT
  size: 23708
  timestamp: 1733229244590
- conda: https://prefix.dev/conda-forge/noarch/kernel-headers_linux-64-3.10.0-he073ed8_18.conda
  sha256: a922841ad80bd7b222502e65c07ecb67e4176c4fa5b03678a005f39fcc98be4b
  md5: ad8527bf134a90e1c9ed35fa0b64318c
  constrains:
  - sysroot_linux-64 ==2.17
  license: LGPL-2.0-or-later AND LGPL-2.0-or-later WITH exceptions AND GPL-2.0-or-later AND MPL-2.0
  license_family: GPL
  size: 943486
  timestamp: 1729794504440
- conda: https://prefix.dev/conda-forge/noarch/kernel-headers_linux-64-4.18.0-he073ed8_8.conda
  sha256: 305c22a251db227679343fd73bfde121e555d466af86e537847f4c8b9436be0d
  md5: ff007ab0f0fdc53d245972bba8a6d40c
  constrains:
  - sysroot_linux-64 ==2.28
  license: LGPL-2.0-or-later AND LGPL-2.0-or-later WITH exceptions AND GPL-2.0-or-later
  license_family: GPL
  size: 1272697
  timestamp: 1752669126073
- conda: https://prefix.dev/conda-forge/linux-64/keyutils-1.6.1-h166bdaf_0.tar.bz2
  sha256: 150c05a6e538610ca7c43beb3a40d65c90537497a4f6a5f4d15ec0451b6f5ebb
  md5: 30186d27e2c9fa62b45fb1476b7200e3
  depends:
  - libgcc-ng >=10.3.0
  license: LGPL-2.1-or-later
  size: 117831
  timestamp: 1646151697040
- conda: https://prefix.dev/conda-forge/linux-64/krb5-1.21.2-h659d440_0.conda
  sha256: 259bfaae731989b252b7d2228c1330ef91b641c9d68ff87dae02cbae682cb3e4
  md5: cd95826dbd331ed1be26bdf401432844
  depends:
  - keyutils >=1.6.1,<2.0a0
  - libedit >=3.1.20191231,<3.2.0a0
  - libedit >=3.1.20191231,<4.0a0
  - libgcc-ng >=12
  - libstdcxx-ng >=12
  - openssl >=3.1.2,<4.0a0
  license: MIT
  license_family: MIT
  size: 1371181
  timestamp: 1692097755782
- conda: https://prefix.dev/conda-forge/linux-64/krb5-1.21.3-h659f571_0.conda
  sha256: 99df692f7a8a5c27cd14b5fb1374ee55e756631b9c3d659ed3ee60830249b238
  md5: 3f43953b7d3fb3aaa1d0d0723d91e368
  depends:
  - keyutils >=1.6.1,<2.0a0
  - libedit >=3.1.20191231,<3.2.0a0
  - libedit >=3.1.20191231,<4.0a0
  - libgcc-ng >=12
  - libstdcxx-ng >=12
  - openssl >=3.3.1,<4.0a0
  license: MIT
  license_family: MIT
  size: 1370023
  timestamp: 1719463201255
- conda: https://prefix.dev/conda-forge/osx-64/krb5-1.21.2-hb884880_0.conda
  sha256: 081ae2008a21edf57c048f331a17c65d1ccb52d6ca2f87ee031a73eff4dc0fc6
  md5: 80505a68783f01dc8d7308c075261b2f
  depends:
  - libcxx >=15.0.7
  - libedit >=3.1.20191231,<3.2.0a0
  - libedit >=3.1.20191231,<4.0a0
  - openssl >=3.1.2,<4.0a0
  license: MIT
  license_family: MIT
  size: 1183568
  timestamp: 1692098004387
- conda: https://prefix.dev/conda-forge/osx-64/krb5-1.21.3-h37d8d59_0.conda
  sha256: 83b52685a4ce542772f0892a0f05764ac69d57187975579a0835ff255ae3ef9c
  md5: d4765c524b1d91567886bde656fb514b
  depends:
  - __osx >=10.13
  - libcxx >=16
  - libedit >=3.1.20191231,<3.2.0a0
  - libedit >=3.1.20191231,<4.0a0
  - openssl >=3.3.1,<4.0a0
  license: MIT
  license_family: MIT
  size: 1185323
  timestamp: 1719463492984
- conda: https://prefix.dev/conda-forge/osx-arm64/krb5-1.21.2-h92f50d5_0.conda
  sha256: 70bdb9b4589ec7c7d440e485ae22b5a352335ffeb91a771d4c162996c3070875
  md5: 92f1cff174a538e0722bf2efb16fc0b2
  depends:
  - libcxx >=15.0.7
  - libedit >=3.1.20191231,<3.2.0a0
  - libedit >=3.1.20191231,<4.0a0
  - openssl >=3.1.2,<4.0a0
  license: MIT
  license_family: MIT
  size: 1195575
  timestamp: 1692098070699
- conda: https://prefix.dev/conda-forge/osx-arm64/krb5-1.21.3-h237132a_0.conda
  sha256: 4442f957c3c77d69d9da3521268cad5d54c9033f1a73f99cde0a3658937b159b
  md5: c6dc8a0fdec13a0565936655c33069a1
  depends:
  - __osx >=11.0
  - libcxx >=16
  - libedit >=3.1.20191231,<3.2.0a0
  - libedit >=3.1.20191231,<4.0a0
  - openssl >=3.3.1,<4.0a0
  license: MIT
  license_family: MIT
  size: 1155530
  timestamp: 1719463474401
- conda: https://prefix.dev/conda-forge/osx-64/ld64-954.16-hc3792c1_1.conda
  sha256: ef7703f6497bec3b697146b79152168289bcb1def0092231c1ea9e583ab00ea1
  md5: 6f0c87894e26b71fc87972b5c023ce36
  depends:
  - ld64_osx-64 954.16 hf1c22e8_1
  - libllvm19 >=19.1.7,<19.2.0a0
  constrains:
  - cctools 1021.4.*
  - cctools_osx-64 1021.4.*
  license: APSL-2.0
  license_family: Other
  size: 18915
  timestamp: 1752907763574
- conda: https://prefix.dev/conda-forge/osx-arm64/ld64-954.16-he86490a_1.conda
  sha256: 378a5a356a505df676dbda84ce5e635c0e774a64547428a260d4ee874184b31e
  md5: d811f6f0b3cf0ae1c9035062385f3f7d
  depends:
  - ld64_osx-arm64 954.16 hc42d924_1
  - libllvm19 >=19.1.7,<19.2.0a0
  constrains:
  - cctools 1021.4.*
  - cctools_osx-arm64 1021.4.*
  license: APSL-2.0
  license_family: Other
  size: 18956
  timestamp: 1752907637806
- conda: https://prefix.dev/conda-forge/osx-64/ld64_osx-64-954.16-hf1c22e8_1.conda
  sha256: 2b9264aa7349023f9d0b8bc14fed4d72f50bf1d6651c90bb6786cd02f18ed77c
  md5: c58dd9842c39dc9269124f2eb716d70c
  depends:
  - __osx >=10.13
  - libcxx
  - libllvm19 >=19.1.7,<19.2.0a0
  - sigtool
  - tapi >=1300.6.5,<1301.0a0
  constrains:
  - ld 954.16.*
  - cctools 1021.4.*
  - cctools_osx-64 1021.4.*
  - clang >=19.1.7,<20.0a0
  license: APSL-2.0
  license_family: Other
  size: 1094401
  timestamp: 1752907681528
- conda: https://prefix.dev/conda-forge/osx-arm64/ld64_osx-arm64-954.16-hc42d924_1.conda
  sha256: 26c724309bd33da834f244fa0f0313fb3c3142f460ab35b5301fdf599455e0b3
  md5: 002c036f577b8f79993648a56e05a86c
  depends:
  - __osx >=11.0
  - libcxx
  - libllvm19 >=19.1.7,<19.2.0a0
  - sigtool
  - tapi >=1300.6.5,<1301.0a0
  constrains:
  - cctools 1021.4.*
  - ld 954.16.*
  - cctools_osx-arm64 1021.4.*
  - clang >=19.1.7,<20.0a0
  license: APSL-2.0
  license_family: Other
  size: 1023767
  timestamp: 1752907577001
- conda: https://prefix.dev/conda-forge/linux-64/ld_impl_linux-64-2.43-h712a8e2_4.conda
  sha256: db73f38155d901a610b2320525b9dd3b31e4949215c870685fd92ea61b5ce472
  md5: 01f8d123c96816249efd255a31ad7712
  depends:
  - __glibc >=2.17,<3.0.a0
  constrains:
  - binutils_impl_linux-64 2.43
  license: GPL-3.0-only
  license_family: GPL
  size: 671240
  timestamp: 1740155456116
- conda: https://prefix.dev/conda-forge/linux-64/ld_impl_linux-64-2.44-h1423503_1.conda
  sha256: 1a620f27d79217c1295049ba214c2f80372062fd251b569e9873d4a953d27554
  md5: 0be7c6e070c19105f966d3758448d018
  depends:
  - __glibc >=2.17,<3.0.a0
  constrains:
  - binutils_impl_linux-64 2.44
  license: GPL-3.0-only
  license_family: GPL
  size: 676044
  timestamp: 1752032747103
- conda: https://prefix.dev/conda-forge/linux-64/lefthook-1.12.2-hfc2019e_0.conda
  sha256: 04842ce1334acdc98a6614e15c137b1ceb59147ea1c953f8dc2b97898e2196b9
  md5: 8a4f3109e42e55ce79e489abb6f9f80b
  license: MIT
  license_family: MIT
  size: 5297252
  timestamp: 1752260100595
- conda: https://prefix.dev/conda-forge/osx-64/lefthook-1.12.2-hccc6df8_0.conda
  sha256: f465036428e033a9d8b168f7cab31de97b5cbfa74582a9064cbc5e8891b049a5
  md5: 45042cd67b46d78685050c128328554b
  constrains:
  - __osx >=10.12
  license: MIT
  license_family: MIT
  size: 5349399
  timestamp: 1752260132626
- conda: https://prefix.dev/conda-forge/osx-arm64/lefthook-1.12.2-h820172f_0.conda
  sha256: a324779d16545315e7a967a61a8ce2e896b690ab8031e0a0a224f406a7f3da54
  md5: d69b473d571bbd58670689cde3ab95d5
  license: MIT
  license_family: MIT
  size: 4838738
  timestamp: 1752260104863
- conda: https://prefix.dev/conda-forge/win-64/lefthook-1.12.2-h11686cb_0.conda
  sha256: 125cec8ca37b7db450099cb6a2e12e889cd74e2a379ccef99b36d33d46d496c0
  md5: b0f35a0b3343e3cf55f08bf99ca1d4b4
  license: MIT
  license_family: MIT
  size: 5246787
  timestamp: 1752260140918
- conda: https://prefix.dev/conda-forge/linux-64/libclang-cpp18.1-18.1.8-default_hb5137d0_7.conda
  sha256: 28982cf5038c5f141f4f6374ca3cb22d85e50bcee8ea76b3df8fe0de125672f2
  md5: 8dacc063fe4ec190fd265d9b2638a90f
  depends:
  - __glibc >=2.17,<3.0.a0
  - libgcc >=13
  - libllvm18 >=18.1.8,<18.2.0a0
  - libstdcxx >=13
  license: Apache-2.0 WITH LLVM-exception
  license_family: Apache
  size: 19270692
  timestamp: 1738271687132
- conda: https://prefix.dev/conda-forge/linux-64/libclang-cpp18.1-18.1.8-default_hddf928d_11.conda
  sha256: 14da401fe233beee9b549808889f67bd349160d8efdf2d2bae738d02234d586c
  md5: 75d160e7205fdd6642cfbccc9229bff5
  depends:
  - __glibc >=2.17,<3.0.a0
  - libgcc >=14
  - libllvm18 >=18.1.8,<18.2.0a0
  - libstdcxx >=14
  license: Apache-2.0 WITH LLVM-exception
  license_family: Apache
  size: 19605851
  timestamp: 1753262701856
- conda: https://prefix.dev/conda-forge/osx-64/libclang-cpp19.1-19.1.7-default_h3571c67_3.conda
  sha256: 527a96d48122dfd99e955dd73077f52a0e0bbec7eea08bbe4dc2ba12c1905b37
  md5: 2ec1f70656609b17b438ac07e1b2b611
  depends:
  - __osx >=10.13
  - libcxx >=19.1.7
  - libllvm19 >=19.1.7,<19.2.0a0
  license: Apache-2.0 WITH LLVM-exception
  license_family: Apache
  size: 14708000
  timestamp: 1747709593789
- conda: https://prefix.dev/conda-forge/osx-arm64/libclang-cpp19.1-19.1.7-default_hf90f093_3.conda
  sha256: 581014d18bb6a9c2c7b46ca932b338b54b351bd8e9ccfd5ad665fd2d9810b8d0
  md5: 560546d163a6622b494ce92204e67540
  depends:
  - __osx >=11.0
  - libcxx >=19.1.7
  - libllvm19 >=19.1.7,<19.2.0a0
  license: Apache-2.0 WITH LLVM-exception
  license_family: Apache
  size: 14084825
  timestamp: 1747709563086
- conda: https://prefix.dev/conda-forge/linux-64/libcurl-8.13.0-h332b0f4_0.conda
  sha256: 38e528acfaa0276b7052f4de44271ff9293fdb84579650601a8c49dac171482a
  md5: cbdc92ac0d93fe3c796e36ad65c7905c
  depends:
  - __glibc >=2.17,<3.0.a0
  - krb5 >=1.21.3,<1.22.0a0
  - libgcc >=13
  - libnghttp2 >=1.64.0,<2.0a0
  - libssh2 >=1.11.1,<2.0a0
  - libzlib >=1.3.1,<2.0a0
  - openssl >=3.4.1,<4.0a0
  - zstd >=1.5.7,<1.6.0a0
  license: curl
  license_family: MIT
  size: 438088
  timestamp: 1743601695669
- conda: https://prefix.dev/conda-forge/linux-64/libcurl-8.8.0-hca28451_0.conda
  sha256: 45aec0ffc6fe3fd4c0083b815aa102b8103380acc2b6714fb272d921acc68ab2
  md5: f21c27f076a07907e70c49bb57bd0f20
  depends:
  - krb5 >=1.21.2,<1.22.0a0
  - libgcc-ng >=12
  - libnghttp2 >=1.58.0,<2.0a0
  - libssh2 >=1.11.0,<2.0a0
  - libzlib >=1.2.13,<2.0.0a0
  - openssl >=3.3.0,<4.0a0
  - zstd >=1.5.6,<1.6.0a0
  license: curl
  license_family: MIT
  size: 405535
  timestamp: 1716378550673
- conda: https://prefix.dev/conda-forge/osx-64/libcurl-8.13.0-h5dec5d8_0.conda
  sha256: 137d92f1107141d9eb39598fb05837be4f9aad4ead957194d94364834f3cc590
  md5: a35b1976d746d55cd7380c8842d9a1b5
  depends:
  - __osx >=10.13
  - krb5 >=1.21.3,<1.22.0a0
  - libnghttp2 >=1.64.0,<2.0a0
  - libssh2 >=1.11.1,<2.0a0
  - libzlib >=1.3.1,<2.0a0
  - openssl >=3.4.1,<4.0a0
  - zstd >=1.5.7,<1.6.0a0
  license: curl
  license_family: MIT
  size: 418479
  timestamp: 1743601943696
- conda: https://prefix.dev/conda-forge/osx-64/libcurl-8.8.0-hf9fcc65_0.conda
  sha256: 1eb3e00586ddbf662877e62d1108bd2ff539fbeee34c52edf1d6c5fa3c9f4435
  md5: 276894efcbca23aa674e280e90bc5673
  depends:
  - krb5 >=1.21.2,<1.22.0a0
  - libnghttp2 >=1.58.0,<2.0a0
  - libssh2 >=1.11.0,<2.0a0
  - libzlib >=1.2.13,<2.0.0a0
  - openssl >=3.3.0,<4.0a0
  - zstd >=1.5.6,<1.6.0a0
  license: curl
  license_family: MIT
  size: 385778
  timestamp: 1716378974624
- conda: https://prefix.dev/conda-forge/osx-arm64/libcurl-8.13.0-h73640d1_0.conda
  sha256: 747f7e8aad390b9b39a300401579ff1b5731537a586869b724dc071a9b315f03
  md5: 4a5d33f75f9ead15089b04bed8d0eafe
  depends:
  - __osx >=11.0
  - krb5 >=1.21.3,<1.22.0a0
  - libnghttp2 >=1.64.0,<2.0a0
  - libssh2 >=1.11.1,<2.0a0
  - libzlib >=1.3.1,<2.0a0
  - openssl >=3.4.1,<4.0a0
  - zstd >=1.5.7,<1.6.0a0
  license: curl
  license_family: MIT
  size: 397929
  timestamp: 1743601888428
- conda: https://prefix.dev/conda-forge/osx-arm64/libcurl-8.8.0-h7b6f9a7_0.conda
  sha256: b83aa249e7c8abc1aa56593ad50d1b4c0a52f5f3d5fd7c489c2ccfc3a548f391
  md5: 245b30f99dc5379ebe1c78899be8d3f5
  depends:
  - krb5 >=1.21.2,<1.22.0a0
  - libnghttp2 >=1.58.0,<2.0a0
  - libssh2 >=1.11.0,<2.0a0
  - libzlib >=1.2.13,<2.0.0a0
  - openssl >=3.3.0,<4.0a0
  - zstd >=1.5.6,<1.6.0a0
  license: curl
  license_family: MIT
  size: 364890
  timestamp: 1716378993833
- conda: https://prefix.dev/conda-forge/osx-64/libcxx-19.1.7-hf95d169_0.conda
  sha256: 6b2fa3fb1e8cd2000b0ed259e0c4e49cbef7b76890157fac3e494bc659a20330
  md5: 4b8f8dc448d814169dbc58fc7286057d
  depends:
  - __osx >=10.13
  license: Apache-2.0 WITH LLVM-exception
  license_family: Apache
  size: 527924
  timestamp: 1736877256721
- conda: https://prefix.dev/conda-forge/osx-64/libcxx-21.1.0-h3d58e20_1.conda
  sha256: ff2c82c14232cc0ff8038b3d43dace4a792c05a9b01465448445ac52539dee40
  md5: d5bb255dcf8d208f30089a5969a0314b
  depends:
  - __osx >=10.13
  license: Apache-2.0 WITH LLVM-exception
  license_family: Apache
  size: 572463
  timestamp: 1756698407882
- conda: https://prefix.dev/conda-forge/osx-arm64/libcxx-19.1.7-ha82da77_0.conda
  sha256: 776092346da87a2a23502e14d91eb0c32699c4a1522b7331537bd1c3751dcff5
  md5: 5b3e1610ff8bd5443476b91d618f5b77
  depends:
  - __osx >=11.0
  license: Apache-2.0 WITH LLVM-exception
  license_family: Apache
  size: 523505
  timestamp: 1736877862502
- conda: https://prefix.dev/conda-forge/osx-arm64/libcxx-21.1.0-hf598326_1.conda
  sha256: 58427116dc1b58b13b48163808daa46aacccc2c79d40000f8a3582938876fed7
  md5: 0fb2c0c9b1c1259bc7db75c1342b1d99
  depends:
  - __osx >=11.0
  license: Apache-2.0 WITH LLVM-exception
  license_family: Apache
  size: 568692
  timestamp: 1756698505599
- conda: https://prefix.dev/conda-forge/osx-64/libcxx-devel-19.1.7-h7c275be_1.conda
  sha256: d1ee08b0614d8f9bca84aa91b4015c5efa96162fd865590a126544243699dfc6
  md5: 0f3f15e69e98ce9b3307c1d8309d1659
  depends:
  - libcxx >=19.1.7
  license: Apache-2.0 WITH LLVM-exception
  license_family: Apache
  size: 826706
  timestamp: 1742451299167
- conda: https://prefix.dev/conda-forge/osx-arm64/libcxx-devel-19.1.7-h6dc3340_1.conda
  sha256: 6dd08a65b8ef162b058dc931aba3bdb6274ba5f05b6c86fbd0c23f2eafc7cc47
  md5: 1399af81db60d441e7c6577307d5cf82
  depends:
  - libcxx >=19.1.7
  license: Apache-2.0 WITH LLVM-exception
  license_family: Apache
  size: 825628
  timestamp: 1742451285589
- conda: https://prefix.dev/conda-forge/linux-64/libedit-3.1.20250104-pl5321h7949ede_0.conda
  sha256: d789471216e7aba3c184cd054ed61ce3f6dac6f87a50ec69291b9297f8c18724
  md5: c277e0a4d549b03ac1e9d6cbbe3d017b
  depends:
  - ncurses
  - __glibc >=2.17,<3.0.a0
  - libgcc >=13
  - ncurses >=6.5,<7.0a0
  license: BSD-2-Clause
  license_family: BSD
  size: 134676
  timestamp: 1738479519902
- conda: https://prefix.dev/conda-forge/osx-64/libedit-3.1.20250104-pl5321ha958ccf_0.conda
  sha256: 6cc49785940a99e6a6b8c6edbb15f44c2dd6c789d9c283e5ee7bdfedd50b4cd6
  md5: 1f4ed31220402fcddc083b4bff406868
  depends:
  - ncurses
  - __osx >=10.13
  - ncurses >=6.5,<7.0a0
  license: BSD-2-Clause
  license_family: BSD
  size: 115563
  timestamp: 1738479554273
- conda: https://prefix.dev/conda-forge/osx-arm64/libedit-3.1.20250104-pl5321hafb1f1b_0.conda
  sha256: 66aa216a403de0bb0c1340a88d1a06adaff66bae2cfd196731aa24db9859d631
  md5: 44083d2d2c2025afca315c7a172eab2b
  depends:
  - ncurses
  - __osx >=11.0
  - ncurses >=6.5,<7.0a0
  license: BSD-2-Clause
  license_family: BSD
  size: 107691
  timestamp: 1738479560845
- conda: https://prefix.dev/conda-forge/linux-64/libev-4.33-hd590300_2.conda
  sha256: 1cd6048169fa0395af74ed5d8f1716e22c19a81a8a36f934c110ca3ad4dd27b4
  md5: 172bf1cd1ff8629f2b1179945ed45055
  depends:
  - libgcc-ng >=12
  license: BSD-2-Clause
  license_family: BSD
  size: 112766
  timestamp: 1702146165126
- conda: https://prefix.dev/conda-forge/osx-64/libev-4.33-h10d778d_2.conda
  sha256: 0d238488564a7992942aa165ff994eca540f687753b4f0998b29b4e4d030ff43
  md5: 899db79329439820b7e8f8de41bca902
  license: BSD-2-Clause
  license_family: BSD
  size: 106663
  timestamp: 1702146352558
- conda: https://prefix.dev/conda-forge/osx-arm64/libev-4.33-h93a5062_2.conda
  sha256: 95cecb3902fbe0399c3a7e67a5bed1db813e5ab0e22f4023a5e0f722f2cc214f
  md5: 36d33e440c31857372a72137f78bacf5
  license: BSD-2-Clause
  license_family: BSD
  size: 107458
  timestamp: 1702146414478
- conda: https://prefix.dev/conda-forge/linux-64/libexpat-2.6.4-h5888daf_0.conda
  sha256: 56541b98447b58e52d824bd59d6382d609e11de1f8adf20b23143e353d2b8d26
  md5: db833e03127376d461e1e13e76f09b6c
  depends:
  - __glibc >=2.17,<3.0.a0
  - libgcc >=13
  constrains:
  - expat 2.6.4.*
  license: MIT
  license_family: MIT
  size: 73304
  timestamp: 1730967041968
- conda: https://prefix.dev/conda-forge/linux-64/libexpat-2.7.1-hecca717_0.conda
  sha256: da2080da8f0288b95dd86765c801c6e166c4619b910b11f9a8446fb852438dc2
  md5: 4211416ecba1866fab0c6470986c22d6
  depends:
  - __glibc >=2.17,<3.0.a0
  - libgcc >=14
  constrains:
  - expat 2.7.1.*
  license: MIT
  license_family: MIT
  size: 74811
  timestamp: 1752719572741
- conda: https://prefix.dev/conda-forge/osx-64/libexpat-2.6.4-h240833e_0.conda
  sha256: d10f43d0c5df6c8cf55259bce0fe14d2377eed625956cddce06f58827d288c59
  md5: 20307f4049a735a78a29073be1be2626
  depends:
  - __osx >=10.13
  constrains:
  - expat 2.6.4.*
  license: MIT
  license_family: MIT
  size: 70758
  timestamp: 1730967204736
- conda: https://prefix.dev/conda-forge/osx-64/libexpat-2.7.1-h21dd04a_0.conda
  sha256: 689862313571b62ee77ee01729dc093f2bf25a2f99415fcfe51d3a6cd31cce7b
  md5: 9fdeae0b7edda62e989557d645769515
  depends:
  - __osx >=10.13
  constrains:
  - expat 2.7.1.*
  license: MIT
  license_family: MIT
  size: 72450
  timestamp: 1752719744781
- conda: https://prefix.dev/conda-forge/osx-arm64/libexpat-2.6.4-h286801f_0.conda
  sha256: e42ab5ace927ee7c84e3f0f7d813671e1cf3529f5f06ee5899606630498c2745
  md5: 38d2656dd914feb0cab8c629370768bf
  depends:
  - __osx >=11.0
  constrains:
  - expat 2.6.4.*
  license: MIT
  license_family: MIT
  size: 64693
  timestamp: 1730967175868
- conda: https://prefix.dev/conda-forge/osx-arm64/libexpat-2.7.1-hec049ff_0.conda
  sha256: 8fbb17a56f51e7113ed511c5787e0dec0d4b10ef9df921c4fd1cccca0458f648
  md5: b1ca5f21335782f71a8bd69bdc093f67
  depends:
  - __osx >=11.0
  constrains:
  - expat 2.7.1.*
  license: MIT
  license_family: MIT
  size: 65971
  timestamp: 1752719657566
- conda: https://prefix.dev/conda-forge/win-64/libexpat-2.6.4-he0c23c2_0.conda
  sha256: 0c0447bf20d1013d5603499de93a16b6faa92d7ead870d96305c0f065b6a5a12
  md5: eb383771c680aa792feb529eaf9df82f
  depends:
  - ucrt >=10.0.20348.0
  - vc >=14.2,<15
  - vc14_runtime >=14.29.30139
  constrains:
  - expat 2.6.4.*
  license: MIT
  license_family: MIT
  size: 139068
  timestamp: 1730967442102
- conda: https://prefix.dev/conda-forge/win-64/libexpat-2.7.1-hac47afa_0.conda
  sha256: 8432ca842bdf8073ccecf016ccc9140c41c7114dc4ec77ca754551c01f780845
  md5: 3608ffde260281fa641e70d6e34b1b96
  depends:
  - ucrt >=10.0.20348.0
  - vc >=14.3,<15
  - vc14_runtime >=14.44.35208
  constrains:
  - expat 2.7.1.*
  license: MIT
  license_family: MIT
  size: 141322
  timestamp: 1752719767870
- conda: https://prefix.dev/conda-forge/linux-64/libffi-3.4.6-h2dba641_0.conda
  sha256: 67a6c95e33ebc763c1adc3455b9a9ecde901850eb2fceb8e646cc05ef3a663da
  md5: e3eb7806380bc8bcecba6d749ad5f026
  depends:
  - __glibc >=2.17,<3.0.a0
  - libgcc >=13
  license: MIT
  license_family: MIT
  size: 53415
  timestamp: 1739260413716
- conda: https://prefix.dev/conda-forge/linux-64/libffi-3.4.6-h2dba641_1.conda
  sha256: 764432d32db45466e87f10621db5b74363a9f847d2b8b1f9743746cd160f06ab
  md5: ede4673863426c0883c0063d853bbd85
  depends:
  - __glibc >=2.17,<3.0.a0
  - libgcc >=13
  license: MIT
  license_family: MIT
  size: 57433
  timestamp: 1743434498161
- conda: https://prefix.dev/conda-forge/osx-64/libffi-3.4.6-h281671d_0.conda
  sha256: 7805fdc536a3da7fb63dc48e040105cd4260c69a1d2bf5804dadd31bde8bab51
  md5: b8667b0d0400b8dcb6844d8e06b2027d
  depends:
  - __osx >=10.13
  license: MIT
  license_family: MIT
  size: 47258
  timestamp: 1739260651925
- conda: https://prefix.dev/conda-forge/osx-64/libffi-3.4.6-h281671d_1.conda
  sha256: 6394b1bc67c64a21a5cc73d1736d1d4193a64515152e861785c44d2cfc49edf3
  md5: 4ca9ea59839a9ca8df84170fab4ceb41
  depends:
  - __osx >=10.13
  license: MIT
  license_family: MIT
  size: 51216
  timestamp: 1743434595269
- conda: https://prefix.dev/conda-forge/osx-arm64/libffi-3.4.2-h3422bc3_5.tar.bz2
  sha256: 41b3d13efb775e340e4dba549ab5c029611ea6918703096b2eaa9c015c0750ca
  md5: 086914b672be056eb70fd4285b6783b6
  license: MIT
  license_family: MIT
  size: 39020
  timestamp: 1636488587153
- conda: https://prefix.dev/conda-forge/osx-arm64/libffi-3.4.6-h1da3d7d_1.conda
  sha256: c6a530924a9b14e193ea9adfe92843de2a806d1b7dbfd341546ece9653129e60
  md5: c215a60c2935b517dcda8cad4705734d
  depends:
  - __osx >=11.0
  license: MIT
  license_family: MIT
  size: 39839
  timestamp: 1743434670405
- conda: https://prefix.dev/conda-forge/win-64/libffi-3.4.6-h537db12_0.conda
  sha256: 77922d8dd2faf88ac6accaeebf06409d1820486fde710cff6b554d12273e46be
  md5: 31d5107f75b2f204937728417e2e39e5
  depends:
  - ucrt >=10.0.20348.0
  - vc >=14.2,<15
  - vc14_runtime >=14.29.30139
  license: MIT
  license_family: MIT
  size: 40830
  timestamp: 1739260917585
- conda: https://prefix.dev/conda-forge/win-64/libffi-3.4.6-h537db12_1.conda
  sha256: d3b0b8812eab553d3464bbd68204f007f1ebadf96ce30eb0cbc5159f72e353f5
  md5: 85d8fa5e55ed8f93f874b3b23ed54ec6
  depends:
  - ucrt >=10.0.20348.0
  - vc >=14.2,<15
  - vc14_runtime >=14.29.30139
  license: MIT
  license_family: MIT
  size: 44978
  timestamp: 1743435053850
- conda: https://prefix.dev/conda-forge/linux-64/libgcc-14.2.0-h767d61c_2.conda
  sha256: 3a572d031cb86deb541d15c1875aaa097baefc0c580b54dc61f5edab99215792
  md5: ef504d1acbd74b7cc6849ef8af47dd03
  depends:
  - __glibc >=2.17,<3.0.a0
  - _openmp_mutex >=4.5
  constrains:
  - libgomp 14.2.0 h767d61c_2
  - libgcc-ng ==14.2.0=*_2
  license: GPL-3.0-only WITH GCC-exception-3.1
  license_family: GPL
  size: 847885
  timestamp: 1740240653082
- conda: https://prefix.dev/conda-forge/linux-64/libgcc-15.1.0-h767d61c_4.conda
  sha256: 144e35c1c2840f2dc202f6915fc41879c19eddbb8fa524e3ca4aa0d14018b26f
  md5: f406dcbb2e7bef90d793e50e79a2882b
  depends:
  - __glibc >=2.17,<3.0.a0
  - _openmp_mutex >=4.5
  constrains:
  - libgcc-ng ==15.1.0=*_4
  - libgomp 15.1.0 h767d61c_4
  license: GPL-3.0-only WITH GCC-exception-3.1
  size: 824153
  timestamp: 1753903866511
- conda: https://prefix.dev/conda-forge/win-64/libgcc-14.2.0-h1383e82_2.conda
  sha256: fddf2fc037bc95adb3b369e8866da8a71b6a67ebcfc4d7035ac4208309dc9e72
  md5: 4a74c1461a0ba47a3346c04bdccbe2ad
  depends:
  - _openmp_mutex >=4.5
  - libwinpthread >=12.0.0.r4.gg4f2fc60ca
  constrains:
  - msys2-conda-epoch <0.0a0
  - libgcc-ng ==14.2.0=*_2
  - libgomp 14.2.0 h1383e82_2
  license: GPL-3.0-only WITH GCC-exception-3.1
  license_family: GPL
  size: 666343
  timestamp: 1740240717807
- conda: https://prefix.dev/conda-forge/win-64/libgcc-15.1.0-h1383e82_3.conda
  sha256: 05978c4e8c826dd3b727884e009a19ceee75b0a530c18fc14f0ba56b090f2ea3
  md5: d8314be93c803e2e2b430f6389d6ce6a
  depends:
  - _openmp_mutex >=4.5
  - libwinpthread >=12.0.0.r4.gg4f2fc60ca
  constrains:
  - libgomp 15.1.0 h1383e82_3
  - msys2-conda-epoch <0.0a0
  - libgcc-ng ==15.1.0=*_3
  license: GPL-3.0-only WITH GCC-exception-3.1
  license_family: GPL
  size: 669602
  timestamp: 1750808309041
- conda: https://prefix.dev/conda-forge/noarch/libgcc-devel_linux-64-14.2.0-h9c4974d_102.conda
  sha256: d663727f935853d1e94b8eb69fb1bac267339c99236fd26e14d4a2297ac96c91
  md5: 80ecc6e9ecffe737e30a7e5a9b10bcb4
  depends:
  - __unix
  license: GPL-3.0-only WITH GCC-exception-3.1
  license_family: GPL
  size: 2761178
  timestamp: 1740240568863
- conda: https://prefix.dev/conda-forge/noarch/libgcc-devel_linux-64-14.3.0-h85bb3a7_104.conda
  sha256: e655874112406dcf3c356a546c2cf051393985aeb36704962dc00d8da2bf95c2
  md5: d8e4f3677752c5dc9b77a9f11b484c9d
  depends:
  - __unix
  license: GPL-3.0-only WITH GCC-exception-3.1
  size: 2725618
  timestamp: 1753904712267
- conda: https://prefix.dev/conda-forge/linux-64/libgcc-ng-14.2.0-h69a702a_2.conda
  sha256: fb7558c328b38b2f9d2e412c48da7890e7721ba018d733ebdfea57280df01904
  md5: a2222a6ada71fb478682efe483ce0f92
  depends:
  - libgcc 14.2.0 h767d61c_2
  license: GPL-3.0-only WITH GCC-exception-3.1
  license_family: GPL
  size: 53758
  timestamp: 1740240660904
- conda: https://prefix.dev/conda-forge/linux-64/libgcc-ng-15.1.0-h69a702a_4.conda
  sha256: 76ceac93ed98f208363d6e9c75011b0ff7b97b20f003f06461a619557e726637
  md5: 28771437ffcd9f3417c66012dc49a3be
  depends:
  - libgcc 15.1.0 h767d61c_4
  license: GPL-3.0-only WITH GCC-exception-3.1
  size: 29249
  timestamp: 1753903872571
- conda: https://prefix.dev/conda-forge/linux-64/libgfortran5-14.2.0-hf1ad2bd_2.conda
  sha256: c17b7cf3073a1f4e1f34d50872934fa326346e104d3c445abc1e62481ad6085c
  md5: 556a4fdfac7287d349b8f09aba899693
  depends:
  - __glibc >=2.17,<3.0.a0
  - libgcc >=14.2.0
  constrains:
  - libgfortran 14.2.0
  license: GPL-3.0-only WITH GCC-exception-3.1
  license_family: GPL
  size: 1461978
  timestamp: 1740240671964
- conda: https://prefix.dev/conda-forge/linux-64/libgfortran5-15.1.0-hcea5267_4.conda
  sha256: 3070e5e2681f7f2fb7af0a81b92213f9ab430838900da8b4f9b8cf998ddbdd84
  md5: 8a4ab7ff06e4db0be22485332666da0f
  depends:
  - __glibc >=2.17,<3.0.a0
  - libgcc >=15.1.0
  constrains:
  - libgfortran 15.1.0
  license: GPL-3.0-only WITH GCC-exception-3.1
  size: 1564595
  timestamp: 1753903882088
- conda: https://prefix.dev/conda-forge/osx-arm64/libglib-2.82.2-hdff4504_1.conda
  sha256: d002aeaa51424e331f8504a54b6ba4388a6011a0ebcac29296f3d14282bf733b
  md5: 849da57c370384ce48bef2e050488882
  depends:
  - __osx >=11.0
  - libffi >=3.4,<4.0a0
  - libiconv >=1.17,<2.0a0
  - libintl >=0.22.5,<1.0a0
  - libzlib >=1.3.1,<2.0a0
  - pcre2 >=10.44,<10.45.0a0
  constrains:
  - glib 2.82.2 *_1
  license: LGPL-2.1-or-later
  size: 3643364
  timestamp: 1737037789629
- conda: https://prefix.dev/conda-forge/osx-arm64/libglib-2.84.2-hbec27ea_0.conda
  sha256: 5fcc5e948706cc64e45e2454267f664ed5a1e84f15345aae04a41d852a879c0e
  md5: 7bbb8961dca1b4b9f2b01b6e722111a7
  depends:
  - __osx >=11.0
  - libffi >=3.4.6,<3.5.0a0
  - libiconv >=1.18,<2.0a0
  - libintl >=0.24.1,<1.0a0
  - libzlib >=1.3.1,<2.0a0
  - pcre2 >=10.45,<10.46.0a0
  constrains:
  - glib 2.84.2 *_0
  license: LGPL-2.1-or-later
  size: 3666180
  timestamp: 1747837044507
- conda: https://prefix.dev/conda-forge/win-64/libglib-2.82.2-h7025463_1.conda
  sha256: 77c4e6af9cc4e966a5100f48378ea3fb4ab7ed913f24af9217cc3a43242d65d5
  md5: 40596e78a77327f271acea904efdc911
  depends:
  - libffi >=3.4,<4.0a0
  - libiconv >=1.17,<2.0a0
  - libintl >=0.22.5,<1.0a0
  - libzlib >=1.3.1,<2.0a0
  - pcre2 >=10.44,<10.45.0a0
  - ucrt >=10.0.20348.0
  - vc >=14.2,<15
  - vc14_runtime >=14.29.30139
  constrains:
  - glib 2.82.2 *_1
  license: LGPL-2.1-or-later
  size: 3783933
  timestamp: 1737038122172
- conda: https://prefix.dev/conda-forge/win-64/libglib-2.84.2-hbc94333_0.conda
  sha256: 457e297389609ff6886fef88ae7f1f6ea4f4f3febea7dd690662a50983967d6d
  md5: fee05801cc5db97bec20a5e78fb3905b
  depends:
  - libffi >=3.4.6,<3.5.0a0
  - libiconv >=1.18,<2.0a0
  - libintl >=0.22.5,<1.0a0
  - libzlib >=1.3.1,<2.0a0
  - pcre2 >=10.45,<10.46.0a0
  - ucrt >=10.0.20348.0
  - vc >=14.2,<15
  - vc14_runtime >=14.29.30139
  constrains:
  - glib 2.84.2 *_0
  license: LGPL-2.1-or-later
  size: 3771466
  timestamp: 1747837394297
- conda: https://prefix.dev/conda-forge/linux-64/libgomp-14.2.0-h767d61c_2.conda
  sha256: 1a3130e0b9267e781b89399580f3163632d59fe5b0142900d63052ab1a53490e
  md5: 06d02030237f4d5b3d9a7e7d348fe3c6
  depends:
  - __glibc >=2.17,<3.0.a0
  license: GPL-3.0-only WITH GCC-exception-3.1
  license_family: GPL
  size: 459862
  timestamp: 1740240588123
- conda: https://prefix.dev/conda-forge/linux-64/libgomp-15.1.0-h767d61c_4.conda
  sha256: e0487a8fec78802ac04da0ac1139c3510992bc58a58cde66619dde3b363c2933
  md5: 3baf8976c96134738bba224e9ef6b1e5
  depends:
  - __glibc >=2.17,<3.0.a0
  license: GPL-3.0-only WITH GCC-exception-3.1
  size: 447289
  timestamp: 1753903801049
- conda: https://prefix.dev/conda-forge/win-64/libgomp-14.2.0-h1383e82_2.conda
  sha256: 674ec5f1bf319eac98d0d6ecb9c38e0192f3cf41969a5621d62a7e695e1aa9f3
  md5: dd6b1ab49e28bcb6154cd131acec985b
  depends:
  - libwinpthread >=12.0.0.r4.gg4f2fc60ca
  constrains:
  - msys2-conda-epoch <0.0a0
  license: GPL-3.0-only WITH GCC-exception-3.1
  license_family: GPL
  size: 524548
  timestamp: 1740240660967
- conda: https://prefix.dev/conda-forge/win-64/libgomp-15.1.0-h1383e82_3.conda
  sha256: 2e6e286c817d2274b109c448f63d804dcc85610c5abf97e183440aa2d84b8c72
  md5: 94545e52b3d21a7ab89961f7bda3da0d
  depends:
  - libwinpthread >=12.0.0.r4.gg4f2fc60ca
  constrains:
  - msys2-conda-epoch <0.0a0
  license: GPL-3.0-only WITH GCC-exception-3.1
  license_family: GPL
  size: 535456
  timestamp: 1750808243424
- conda: https://prefix.dev/conda-forge/linux-64/libhwloc-2.11.2-default_h0d58e46_1001.conda
  sha256: d14c016482e1409ae1c50109a9ff933460a50940d2682e745ab1c172b5282a69
  md5: 804ca9e91bcaea0824a341d55b1684f2
  depends:
  - __glibc >=2.17,<3.0.a0
  - libgcc >=13
  - libstdcxx >=13
  - libxml2 >=2.13.4,<3.0a0
  license: BSD-3-Clause
  license_family: BSD
  size: 2423200
  timestamp: 1731374922090
- conda: https://prefix.dev/conda-forge/linux-64/libhwloc-2.12.1-default_h3d81e11_1000.conda
  sha256: eecaf76fdfc085d8fed4583b533c10cb7f4a6304be56031c43a107e01a56b7e2
  md5: d821210ab60be56dd27b5525ed18366d
  depends:
  - __glibc >=2.17,<3.0.a0
  - libgcc >=14
  - libstdcxx >=14
  - libxml2 >=2.13.8,<2.14.0a0
  license: BSD-3-Clause
  license_family: BSD
  size: 2450422
  timestamp: 1752761850672
- conda: https://prefix.dev/conda-forge/linux-64/libiconv-1.18-h4ce23a2_1.conda
  sha256: 18a4afe14f731bfb9cf388659994263904d20111e42f841e9eea1bb6f91f4ab4
  md5: e796ff8ddc598affdf7c173d6145f087
  depends:
  - __glibc >=2.17,<3.0.a0
  - libgcc >=13
  license: LGPL-2.1-only
  size: 713084
  timestamp: 1740128065462
- conda: https://prefix.dev/conda-forge/osx-64/libiconv-1.18-h4b5e92a_1.conda
  sha256: c2a9c65a245c7bcb8c17c94dd716dad2d42b7c98e0c17cc5553a5c60242c4dda
  md5: 6283140d7b2b55b6b095af939b71b13f
  depends:
  - __osx >=10.13
  license: LGPL-2.1-only
  size: 669052
  timestamp: 1740128415026
- conda: https://prefix.dev/conda-forge/osx-arm64/libiconv-1.18-hfe07756_1.conda
  sha256: d30780d24bf3a30b4f116fca74dedb4199b34d500fe6c52cced5f8cc1e926f03
  md5: 450e6bdc0c7d986acf7b8443dce87111
  depends:
  - __osx >=11.0
  license: LGPL-2.1-only
  size: 681804
  timestamp: 1740128227484
- conda: https://prefix.dev/conda-forge/win-64/libiconv-1.18-h135ad9c_1.conda
  sha256: ea5ed2b362b6dbc4ba7188eb4eaf576146e3dfc6f4395e9f0db76ad77465f786
  md5: 21fc5dba2cbcd8e5e26ff976a312122c
  depends:
  - ucrt >=10.0.20348.0
  - vc >=14.2,<15
  - vc14_runtime >=14.29.30139
  license: LGPL-2.1-only
  size: 638142
  timestamp: 1740128665984
- conda: https://prefix.dev/conda-forge/osx-arm64/libintl-0.23.1-h493aca8_0.conda
  sha256: 30d2a8a37070615a61777ce9317968b54c2197d04e9c6c2eea6cdb46e47f94dc
  md5: 7b8faf3b5fc52744bda99c4cd1d6438d
  depends:
  - __osx >=11.0
  - libiconv >=1.17,<2.0a0
  license: LGPL-2.1-or-later
  size: 78921
  timestamp: 1739039271409
- conda: https://prefix.dev/conda-forge/osx-arm64/libintl-0.25.1-h493aca8_0.conda
  sha256: 99d2cebcd8f84961b86784451b010f5f0a795ed1c08f1e7c76fbb3c22abf021a
  md5: 5103f6a6b210a3912faf8d7db516918c
  depends:
  - __osx >=11.0
  - libiconv >=1.18,<2.0a0
  license: LGPL-2.1-or-later
  size: 90957
  timestamp: 1751558394144
- conda: https://prefix.dev/conda-forge/win-64/libintl-0.22.5-h5728263_3.conda
  sha256: c7e4600f28bcada8ea81456a6530c2329312519efcf0c886030ada38976b0511
  md5: 2cf0cf76cc15d360dfa2f17fd6cf9772
  depends:
  - libiconv >=1.17,<2.0a0
  license: LGPL-2.1-or-later
  size: 95568
  timestamp: 1723629479451
- conda: https://prefix.dev/conda-forge/linux-64/libllvm18-18.1.8-default_hddf928d_6.conda
  sha256: b120817205cb5185740f940ae8604a6195317a4606be481e2254d14e7be5d0d1
  md5: 9c6de84a9bbe92ebc070fc0de0989012
  depends:
  - __glibc >=2.17,<3.0.a0
  - libgcc >=14
  - libstdcxx >=14
  - libxml2 >=2.13.8,<2.14.0a0
  - libzlib >=1.3.1,<2.0a0
  - zstd >=1.5.7,<1.6.0a0
  license: Apache-2.0 WITH LLVM-exception
  license_family: Apache
  size: 39160515
  timestamp: 1753218463079
- conda: https://prefix.dev/conda-forge/linux-64/libllvm18-18.1.8-ha7bfdaf_3.conda
  sha256: de23835ab90e90b4dec9960f69c56a629189bb266d0d9aabac3bac26f1a4a836
  md5: de2f6ca3a6e411376ccc56398550f7e0
  depends:
  - __glibc >=2.17,<3.0.a0
  - libgcc >=13
  - libstdcxx >=13
  - libxml2 >=2.13.5,<3.0a0
  - libzlib >=1.3.1,<2.0a0
  - zstd >=1.5.6,<1.6.0a0
  license: Apache-2.0 WITH LLVM-exception
  license_family: Apache
  size: 38299762
  timestamp: 1737843272034
- conda: https://prefix.dev/conda-forge/osx-64/libllvm19-19.1.7-hc29ff6c_1.conda
  sha256: 2b9aa347ea26e911b925aca1e96ac595f9ceacbd6ab2d7b15fbdd42b90f6a9a3
  md5: a937150d07aa51b50ded6a0816df4a5a
  depends:
  - __osx >=10.13
  - libcxx >=18
  - libxml2 >=2.13.5,<2.14.0a0
  - libzlib >=1.3.1,<2.0a0
  - zstd >=1.5.6,<1.6.0a0
  license: Apache-2.0 WITH LLVM-exception
  license_family: Apache
  size: 28848197
  timestamp: 1737782191240
- conda: https://prefix.dev/conda-forge/osx-arm64/libllvm19-19.1.7-hc4b4ae8_1.conda
  sha256: 5a1d3e7505e8ce6055c3aa361ae660916122089a80abfb009d8d4c49238a7ea4
  md5: 020aeb16fc952ac441852d8eba2cf2fd
  depends:
  - __osx >=11.0
  - libcxx >=18
  - libxml2 >=2.13.5,<2.14.0a0
  - libzlib >=1.3.1,<2.0a0
  - zstd >=1.5.6,<1.6.0a0
  license: Apache-2.0 WITH LLVM-exception
  license_family: Apache
  size: 27012197
  timestamp: 1737781370567
- conda: https://prefix.dev/conda-forge/linux-64/liblzma-5.6.4-hb9d3cd8_0.conda
  sha256: cad52e10319ca4585bc37f0bc7cce99ec7c15dc9168e42ccb96b741b0a27db3f
  md5: 42d5b6a0f30d3c10cd88cb8584fda1cb
  depends:
  - __glibc >=2.17,<3.0.a0
  - libgcc >=13
  license: 0BSD
  size: 111357
  timestamp: 1738525339684
- conda: https://prefix.dev/conda-forge/linux-64/liblzma-5.8.1-hb9d3cd8_2.conda
  sha256: f2591c0069447bbe28d4d696b7fcb0c5bd0b4ac582769b89addbcf26fb3430d8
  md5: 1a580f7796c7bf6393fddb8bbbde58dc
  depends:
  - __glibc >=2.17,<3.0.a0
  - libgcc >=13
  constrains:
  - xz 5.8.1.*
  license: 0BSD
  size: 112894
  timestamp: 1749230047870
- conda: https://prefix.dev/conda-forge/osx-64/liblzma-5.6.4-hd471939_0.conda
  sha256: a895b5b16468a6ed436f022d72ee52a657f9b58214b91fabfab6230e3592a6dd
  md5: db9d7b0152613f097cdb61ccf9f70ef5
  depends:
  - __osx >=10.13
  license: 0BSD
  size: 103749
  timestamp: 1738525448522
- conda: https://prefix.dev/conda-forge/osx-64/liblzma-5.8.1-hd471939_2.conda
  sha256: 7e22fd1bdb8bf4c2be93de2d4e718db5c548aa082af47a7430eb23192de6bb36
  md5: 8468beea04b9065b9807fc8b9cdc5894
  depends:
  - __osx >=10.13
  constrains:
  - xz 5.8.1.*
  license: 0BSD
  size: 104826
  timestamp: 1749230155443
- conda: https://prefix.dev/conda-forge/osx-arm64/liblzma-5.6.4-h39f12f2_0.conda
  sha256: 560c59d3834cc652a84fb45531bd335ad06e271b34ebc216e380a89798fe8e2c
  md5: e3fd1f8320a100f2b210e690a57cd615
  depends:
  - __osx >=11.0
  license: 0BSD
  size: 98945
  timestamp: 1738525462560
- conda: https://prefix.dev/conda-forge/osx-arm64/liblzma-5.8.1-h39f12f2_2.conda
  sha256: 0cb92a9e026e7bd4842f410a5c5c665c89b2eb97794ffddba519a626b8ce7285
  md5: d6df911d4564d77c4374b02552cb17d1
  depends:
  - __osx >=11.0
  constrains:
  - xz 5.8.1.*
  license: 0BSD
  size: 92286
  timestamp: 1749230283517
- conda: https://prefix.dev/conda-forge/win-64/liblzma-5.6.4-h2466b09_0.conda
  sha256: 3f552b0bdefdd1459ffc827ea3bf70a6a6920c7879d22b6bfd0d73015b55227b
  md5: c48f6ad0ef0a555b27b233dfcab46a90
  depends:
  - ucrt >=10.0.20348.0
  - vc >=14.2,<15
  - vc14_runtime >=14.29.30139
  license: 0BSD
  size: 104465
  timestamp: 1738525557254
- conda: https://prefix.dev/conda-forge/win-64/liblzma-5.8.1-h2466b09_2.conda
  sha256: 55764956eb9179b98de7cc0e55696f2eff8f7b83fc3ebff5e696ca358bca28cc
  md5: c15148b2e18da456f5108ccb5e411446
  depends:
  - ucrt >=10.0.20348.0
  - vc >=14.2,<15
  - vc14_runtime >=14.29.30139
  constrains:
  - xz 5.8.1.*
  license: 0BSD
  size: 104935
  timestamp: 1749230611612
- conda: https://prefix.dev/conda-forge/linux-64/liblzma-devel-5.6.4-hb9d3cd8_0.conda
  sha256: 34928b36a3946902196a6786db80c8a4a97f6c9418838d67be90a1388479a682
  md5: 5ab1a0df19c8f3ec00d5e63458e0a420
  depends:
  - __glibc >=2.17,<3.0.a0
  - libgcc >=13
  - liblzma 5.6.4 hb9d3cd8_0
  license: 0BSD
  size: 378821
  timestamp: 1738525353119
- conda: https://prefix.dev/conda-forge/linux-64/liblzma-devel-5.8.1-hb9d3cd8_2.conda
  sha256: 329e66330a8f9cbb6a8d5995005478188eb4ba8a6b6391affa849744f4968492
  md5: f61edadbb301530bd65a32646bd81552
  depends:
  - __glibc >=2.17,<3.0.a0
  - libgcc >=13
  - liblzma 5.8.1 hb9d3cd8_2
  license: 0BSD
  size: 439868
  timestamp: 1749230061968
- conda: https://prefix.dev/conda-forge/osx-64/liblzma-devel-5.6.4-hd471939_0.conda
  sha256: 0f8c5679cce617a3c45f58a4e984cf2ec920a9b98f4e522fc3e0e6a69a31bf26
  md5: 06eccf9183d7bfeb45888e07804e6297
  depends:
  - __osx >=10.13
  - liblzma 5.6.4 hd471939_0
  license: 0BSD
  size: 113686
  timestamp: 1738525464050
- conda: https://prefix.dev/conda-forge/osx-64/liblzma-devel-5.8.1-hd471939_2.conda
  sha256: a020ad9f1e27d4f7a522cbbb9613b99f64a5cc41f80caf62b9fdd1cf818acf18
  md5: 2e16f5b4f6c92b96f6a346f98adc4e3e
  depends:
  - __osx >=10.13
  - liblzma 5.8.1 hd471939_2
  license: 0BSD
  size: 116356
  timestamp: 1749230171181
- conda: https://prefix.dev/conda-forge/osx-arm64/liblzma-devel-5.6.4-h39f12f2_0.conda
  sha256: b5585156354258a85c7739039b6793e42324d29a24952fac8a9311cf2b6fff7a
  md5: 5789af7c91332d5d5693d3afd499b9eb
  depends:
  - __osx >=11.0
  - liblzma 5.6.4 h39f12f2_0
  license: 0BSD
  size: 113696
  timestamp: 1738525475905
- conda: https://prefix.dev/conda-forge/osx-arm64/liblzma-devel-5.8.1-h39f12f2_2.conda
  sha256: 974804430e24f0b00f3a48b67ec10c9f5441c9bb3d82cc0af51ba45b8a75a241
  md5: 1201137f1a5ec9556032ffc04dcdde8d
  depends:
  - __osx >=11.0
  - liblzma 5.8.1 h39f12f2_2
  license: 0BSD
  size: 116244
  timestamp: 1749230297170
- conda: https://prefix.dev/conda-forge/linux-64/libmpdec-4.0.0-hb9d3cd8_0.conda
  sha256: 3aa92d4074d4063f2a162cd8ecb45dccac93e543e565c01a787e16a43501f7ee
  md5: c7e925f37e3b40d893459e625f6a53f1
  depends:
  - __glibc >=2.17,<3.0.a0
  - libgcc >=13
  license: BSD-2-Clause
  license_family: BSD
  size: 91183
  timestamp: 1748393666725
- conda: https://prefix.dev/conda-forge/osx-arm64/libmpdec-4.0.0-h5505292_0.conda
  sha256: 0a1875fc1642324ebd6c4ac864604f3f18f57fbcf558a8264f6ced028a3c75b2
  md5: 85ccccb47823dd9f7a99d2c7f530342f
  depends:
  - __osx >=11.0
  license: BSD-2-Clause
  license_family: BSD
  size: 71829
  timestamp: 1748393749336
- conda: https://prefix.dev/conda-forge/linux-64/libnghttp2-1.58.0-h47da74e_1.conda
  sha256: 1910c5306c6aa5bcbd623c3c930c440e9c77a5a019008e1487810e3c1d3716cb
  md5: 700ac6ea6d53d5510591c4344d5c989a
  depends:
  - c-ares >=1.23.0,<2.0a0
  - libev >=4.33,<4.34.0a0
  - libev >=4.33,<5.0a0
  - libgcc-ng >=12
  - libstdcxx-ng >=12
  - libzlib >=1.2.13,<2.0.0a0
  - openssl >=3.2.0,<4.0a0
  license: MIT
  license_family: MIT
  size: 631936
  timestamp: 1702130036271
- conda: https://prefix.dev/conda-forge/linux-64/libnghttp2-1.64.0-h161d5f1_0.conda
  sha256: b0f2b3695b13a989f75d8fd7f4778e1c7aabe3b36db83f0fe80b2cd812c0e975
  md5: 19e57602824042dfd0446292ef90488b
  depends:
  - __glibc >=2.17,<3.0.a0
  - c-ares >=1.32.3,<2.0a0
  - libev >=4.33,<4.34.0a0
  - libev >=4.33,<5.0a0
  - libgcc >=13
  - libstdcxx >=13
  - libzlib >=1.3.1,<2.0a0
  - openssl >=3.3.2,<4.0a0
  license: MIT
  license_family: MIT
  size: 647599
  timestamp: 1729571887612
- conda: https://prefix.dev/conda-forge/osx-64/libnghttp2-1.58.0-h64cf6d3_1.conda
  sha256: 412fd768e787e586602f8e9ea52bf089f3460fc630f6987f0cbd89b70e9a4380
  md5: faecc55c2a8155d9ff1c0ff9a0fef64f
  depends:
  - __osx >=10.9
  - c-ares >=1.23.0,<2.0a0
  - libcxx >=16.0.6
  - libev >=4.33,<4.34.0a0
  - libev >=4.33,<5.0a0
  - libzlib >=1.2.13,<2.0.0a0
  - openssl >=3.2.0,<4.0a0
  license: MIT
  license_family: MIT
  size: 599736
  timestamp: 1702130398536
- conda: https://prefix.dev/conda-forge/osx-64/libnghttp2-1.64.0-hc7306c3_0.conda
  sha256: 0dcfdcf3a445d2d7de4f3b186ab0a794dc872f4ea21622f9b997be72712c027f
  md5: ab21007194b97beade22ceb7a3f6fee5
  depends:
  - __osx >=10.13
  - c-ares >=1.34.2,<2.0a0
  - libcxx >=17
  - libev >=4.33,<4.34.0a0
  - libev >=4.33,<5.0a0
  - libzlib >=1.3.1,<2.0a0
  - openssl >=3.3.2,<4.0a0
  license: MIT
  license_family: MIT
  size: 606663
  timestamp: 1729572019083
- conda: https://prefix.dev/conda-forge/osx-arm64/libnghttp2-1.58.0-ha4dd798_1.conda
  sha256: fc97aaaf0c6d0f508be313d86c2705b490998d382560df24be918b8e977802cd
  md5: 1813e066bfcef82de579a0be8a766df4
  depends:
  - __osx >=10.9
  - c-ares >=1.23.0,<2.0a0
  - libcxx >=16.0.6
  - libev >=4.33,<4.34.0a0
  - libev >=4.33,<5.0a0
  - libzlib >=1.2.13,<2.0.0a0
  - openssl >=3.2.0,<4.0a0
  license: MIT
  license_family: MIT
  size: 565451
  timestamp: 1702130473930
- conda: https://prefix.dev/conda-forge/osx-arm64/libnghttp2-1.64.0-h6d7220d_0.conda
  sha256: 00cc685824f39f51be5233b54e19f45abd60de5d8847f1a56906f8936648b72f
  md5: 3408c02539cee5f1141f9f11450b6a51
  depends:
  - __osx >=11.0
  - c-ares >=1.34.2,<2.0a0
  - libcxx >=17
  - libev >=4.33,<4.34.0a0
  - libev >=4.33,<5.0a0
  - libzlib >=1.3.1,<2.0a0
  - openssl >=3.3.2,<4.0a0
  license: MIT
  license_family: MIT
  size: 566719
  timestamp: 1729572385640
- conda: https://prefix.dev/conda-forge/linux-64/libnsl-2.0.1-hd590300_0.conda
  sha256: 26d77a3bb4dceeedc2a41bd688564fe71bf2d149fdcf117049970bc02ff1add6
  md5: 30fd6e37fe21f86f4bd26d6ee73eeec7
  depends:
  - libgcc-ng >=12
  license: LGPL-2.1-only
  license_family: GPL
  size: 33408
  timestamp: 1697359010159
- conda: https://prefix.dev/conda-forge/linux-64/libsanitizer-14.2.0-hed042b8_2.conda
  sha256: 489e069ed0a3c376da5d83166a330c1b8a041a3d25a482f692b4fb86846f2a2d
  md5: 80f0abb70cd4f10ee15aa5693d89c65a
  depends:
  - __glibc >=2.17,<3.0.a0
  - libgcc >=14.2.0
  - libstdcxx >=14.2.0
  license: GPL-3.0-only WITH GCC-exception-3.1
  license_family: GPL
  size: 4507944
  timestamp: 1740240704883
- conda: https://prefix.dev/conda-forge/linux-64/libsanitizer-14.3.0-hd08acf3_4.conda
  sha256: 9d28a094f14bef4b96446534414bd20c104bbc2f557cc76ecbc9343389b87e5c
  md5: a42368edbd3a672bad21c1fe8d307dce
  depends:
  - __glibc >=2.17,<3.0.a0
  - libgcc >=14.3.0
  - libstdcxx >=14.3.0
  license: GPL-3.0-only WITH GCC-exception-3.1
  size: 5069018
  timestamp: 1753904903838
- conda: https://prefix.dev/conda-forge/linux-64/libsqlite-3.49.1-hee588c1_1.conda
  sha256: 7a09eef804ef7cf4d88215c2297eabb72af8ad0bd5b012060111c289f14bbe7d
  md5: 73cea06049cc4174578b432320a003b8
  depends:
  - __glibc >=2.17,<3.0.a0
  - libgcc >=13
  - libzlib >=1.3.1,<2.0a0
  license: Unlicense
  size: 915956
  timestamp: 1739953155793
- conda: https://prefix.dev/conda-forge/linux-64/libsqlite-3.50.4-h0c1763c_0.conda
  sha256: 6d9c32fc369af5a84875725f7ddfbfc2ace795c28f246dc70055a79f9b2003da
  md5: 0b367fad34931cb79e0d6b7e5c06bb1c
  depends:
  - __glibc >=2.17,<3.0.a0
  - libgcc >=14
  - libzlib >=1.3.1,<2.0a0
  license: blessing
  size: 932581
  timestamp: 1753948484112
- conda: https://prefix.dev/conda-forge/osx-64/libsqlite-3.49.1-hdb6dae5_1.conda
  sha256: 859e5f1a39e320b3575b98b7a80ab7c62b337465b12b181c8bbe305fecc9430b
  md5: 7958168c20fbbc5014e1fbda868ed700
  depends:
  - __osx >=10.13
  - libzlib >=1.3.1,<2.0a0
  license: Unlicense
  size: 977598
  timestamp: 1739953439197
- conda: https://prefix.dev/conda-forge/osx-64/libsqlite-3.50.4-h39a8b3b_0.conda
  sha256: 466366b094c3eb4b1d77320530cbf5400e7a10ab33e4824c200147488eebf7a6
  md5: 156bfb239b6a67ab4a01110e6718cbc4
  depends:
  - __osx >=10.13
  - libzlib >=1.3.1,<2.0a0
  license: blessing
  size: 980121
  timestamp: 1753948554003
- conda: https://prefix.dev/conda-forge/osx-arm64/libsqlite-3.49.1-h3f77e49_1.conda
  sha256: 266639fb10ca92287961574b0b4d6031fa40dd9d723d64a0fcb08513a24dab03
  md5: c83357a21092bd952933c36c5cb4f4d6
  depends:
  - __osx >=11.0
  - libzlib >=1.3.1,<2.0a0
  license: Unlicense
  size: 898767
  timestamp: 1739953312379
- conda: https://prefix.dev/conda-forge/osx-arm64/libsqlite-3.50.4-h4237e3c_0.conda
  sha256: 802ebe62e6bc59fc26b26276b793e0542cfff2d03c086440aeaf72fb8bbcec44
  md5: 1dcb0468f5146e38fae99aef9656034b
  depends:
  - __osx >=11.0
  - icu >=75.1,<76.0a0
  - libzlib >=1.3.1,<2.0a0
  license: blessing
  size: 902645
  timestamp: 1753948599139
- conda: https://prefix.dev/conda-forge/win-64/libsqlite-3.49.1-h67fdade_1.conda
  sha256: 08669790e4de89201079e93e8a8d8c51a3cd57a19dd559bb0d5bc6c9a7970b99
  md5: 88931435901c1f13d4e3a472c24965aa
  depends:
  - ucrt >=10.0.20348.0
  - vc >=14.2,<15
  - vc14_runtime >=14.29.30139
  license: Unlicense
  size: 1081190
  timestamp: 1739953491995
- conda: https://prefix.dev/conda-forge/win-64/libsqlite-3.50.4-hf5d6505_0.conda
  sha256: 5dc4f07b2d6270ac0c874caec53c6984caaaa84bc0d3eb593b0edf3dc8492efa
  md5: ccb20d946040f86f0c05b644d5eadeca
  depends:
  - ucrt >=10.0.20348.0
  - vc >=14.3,<15
  - vc14_runtime >=14.44.35208
  license: blessing
  size: 1288499
  timestamp: 1753948889360
- conda: https://prefix.dev/conda-forge/linux-64/libssh2-1.11.0-h0841786_0.conda
  sha256: 50e47fd9c4f7bf841a11647ae7486f65220cfc988ec422a4475fe8d5a823824d
  md5: 1f5a58e686b13bcfde88b93f547d23fe
  depends:
  - libgcc-ng >=12
  - libzlib >=1.2.13,<2.0.0a0
  - openssl >=3.1.1,<4.0a0
  license: BSD-3-Clause
  license_family: BSD
  size: 271133
  timestamp: 1685837707056
- conda: https://prefix.dev/conda-forge/linux-64/libssh2-1.11.1-hf672d98_0.conda
  sha256: 0407ac9fda2bb67e11e357066eff144c845801d00b5f664efbc48813af1e7bb9
  md5: be2de152d8073ef1c01b7728475f2fe7
  depends:
  - __glibc >=2.17,<3.0.a0
  - libgcc >=13
  - libzlib >=1.3.1,<2.0a0
  - openssl >=3.4.0,<4.0a0
  license: BSD-3-Clause
  license_family: BSD
  size: 304278
  timestamp: 1732349402869
- conda: https://prefix.dev/conda-forge/osx-64/libssh2-1.11.0-hd019ec5_0.conda
  sha256: f3886763b88f4b24265db6036535ef77b7b77ce91b1cbe588c0fbdd861eec515
  md5: ca3a72efba692c59a90d4b9fc0dfe774
  depends:
  - libzlib >=1.2.13,<2.0.0a0
  - openssl >=3.1.1,<4.0a0
  license: BSD-3-Clause
  license_family: BSD
  size: 259556
  timestamp: 1685837820566
- conda: https://prefix.dev/conda-forge/osx-64/libssh2-1.11.1-h3dc7d44_0.conda
  sha256: ef2a81c9a15080b996a37f0e1712881da90a710b234e63d8539d69892353de90
  md5: b1caec4561059e43a5d056684c5a2de0
  depends:
  - __osx >=10.13
  - libzlib >=1.3.1,<2.0a0
  - openssl >=3.4.0,<4.0a0
  license: BSD-3-Clause
  license_family: BSD
  size: 283874
  timestamp: 1732349525684
- conda: https://prefix.dev/conda-forge/osx-arm64/libssh2-1.11.0-h7a5bd25_0.conda
  sha256: bb57d0c53289721fff1eeb3103a1c6a988178e88d8a8f4345b0b91a35f0e0015
  md5: 029f7dc931a3b626b94823bc77830b01
  depends:
  - libzlib >=1.2.13,<2.0.0a0
  - openssl >=3.1.1,<4.0a0
  license: BSD-3-Clause
  license_family: BSD
  size: 255610
  timestamp: 1685837894256
- conda: https://prefix.dev/conda-forge/osx-arm64/libssh2-1.11.1-h9cc3647_0.conda
  sha256: f7047c6ed44bcaeb04432e8c74da87591940d091b0a3940c0d884b7faa8062e9
  md5: ddc7194676c285513706e5fc64f214d7
  depends:
  - libzlib >=1.3.1,<2.0a0
  - openssl >=3.4.0,<4.0a0
  license: BSD-3-Clause
  license_family: BSD
  size: 279028
  timestamp: 1732349599461
- conda: https://prefix.dev/conda-forge/linux-64/libstdcxx-14.2.0-h8f9b012_2.conda
  sha256: 8f5bd92e4a24e1d35ba015c5252e8f818898478cb3bc50bd8b12ab54707dc4da
  md5: a78c856b6dc6bf4ea8daeb9beaaa3fb0
  depends:
  - __glibc >=2.17,<3.0.a0
  - libgcc 14.2.0 h767d61c_2
  license: GPL-3.0-only WITH GCC-exception-3.1
  license_family: GPL
  size: 3884556
  timestamp: 1740240685253
- conda: https://prefix.dev/conda-forge/linux-64/libstdcxx-15.1.0-h8f9b012_4.conda
  sha256: b5b239e5fca53ff90669af1686c86282c970dd8204ebf477cf679872eb6d48ac
  md5: 3c376af8888c386b9d3d1c2701e2f3ab
  depends:
  - __glibc >=2.17,<3.0.a0
  - libgcc 15.1.0 h767d61c_4
  license: GPL-3.0-only WITH GCC-exception-3.1
  size: 3903453
  timestamp: 1753903894186
- conda: https://prefix.dev/conda-forge/noarch/libstdcxx-devel_linux-64-14.2.0-h9c4974d_102.conda
  sha256: 7bd1943aea09457cca1aa611c71bc3b12990832d3a0ffb4b1f25a83deb035669
  md5: 54bac3d48bc1f91216b5f5fb259d8764
  depends:
  - __unix
  license: GPL-3.0-only WITH GCC-exception-3.1
  license_family: GPL
  size: 13572040
  timestamp: 1740240603306
- conda: https://prefix.dev/conda-forge/noarch/libstdcxx-devel_linux-64-14.3.0-h85bb3a7_104.conda
  sha256: f912644de2d2770042abf1a7646eff4350644e6dfea64c816dca0c3f62a94fbe
  md5: c8d0b75a145e4cc3525df0343146c459
  depends:
  - __unix
  license: GPL-3.0-only WITH GCC-exception-3.1
  size: 14630918
  timestamp: 1753904753558
- conda: https://prefix.dev/conda-forge/linux-64/libstdcxx-ng-14.2.0-h4852527_2.conda
  sha256: e86f38b007cf97cc2c67cd519f2de12a313c4ee3f5ef11652ad08932a5e34189
  md5: c75da67f045c2627f59e6fcb5f4e3a9b
  depends:
  - libstdcxx 14.2.0 h8f9b012_2
  license: GPL-3.0-only WITH GCC-exception-3.1
  license_family: GPL
  size: 53830
  timestamp: 1740240722530
- conda: https://prefix.dev/conda-forge/linux-64/libstdcxx-ng-15.1.0-h4852527_4.conda
  sha256: 81c841c1cf4c0d06414aaa38a249f9fdd390554943065c3a0b18a9fb7e8cc495
  md5: 2d34729cbc1da0ec988e57b13b712067
  depends:
  - libstdcxx 15.1.0 h8f9b012_4
  license: GPL-3.0-only WITH GCC-exception-3.1
  size: 29317
  timestamp: 1753903924491
- conda: https://prefix.dev/conda-forge/linux-64/libuuid-2.38.1-h0b41bf4_0.conda
  sha256: 787eb542f055a2b3de553614b25f09eefb0a0931b0c87dbcce6efdfd92f04f18
  md5: 40b61aab5c7ba9ff276c41cfffe6b80b
  depends:
  - libgcc-ng >=12
  license: BSD-3-Clause
  license_family: BSD
  size: 33601
  timestamp: 1680112270483
- conda: https://prefix.dev/conda-forge/linux-64/libuv-1.50.0-hb9d3cd8_0.conda
  sha256: b4a8890023902aef9f1f33e3e35603ad9c2f16c21fdb58e968fa6c1bd3e94c0b
  md5: 771ee65e13bc599b0b62af5359d80169
  depends:
  - __glibc >=2.17,<3.0.a0
  - libgcc >=13
  license: MIT
  license_family: MIT
  size: 891272
  timestamp: 1737016632446
- conda: https://prefix.dev/conda-forge/linux-64/libuv-1.51.0-hb9d3cd8_0.conda
  sha256: 770ca175d64323976c9fe4303042126b2b01c1bd54c8c96cafeaba81bdb481b8
  md5: 1349c022c92c5efd3fd705a79a5804d8
  depends:
  - __glibc >=2.17,<3.0.a0
  - libgcc >=13
  license: MIT
  license_family: MIT
  size: 890145
  timestamp: 1748304699136
- conda: https://prefix.dev/conda-forge/osx-64/libuv-1.50.0-h4cb831e_0.conda
  sha256: ec9da0a005c668c0964e0a6546c21416bab608569b5863edbdf135cee26e67d8
  md5: c86c7473f79a3c06de468b923416aa23
  depends:
  - __osx >=11.0
  license: MIT
  license_family: MIT
  size: 420128
  timestamp: 1737016791074
- conda: https://prefix.dev/conda-forge/osx-64/libuv-1.51.0-h4cb831e_0.conda
  sha256: 2c820c8e26d680f74035f58c3d46593461bb8aeefa00faafa5ca39d8a51c87fa
  md5: 8afd5432c2e6776d145d94f4ea4d4db5
  depends:
  - __osx >=11.0
  license: MIT
  license_family: MIT
  size: 420355
  timestamp: 1748304826637
- conda: https://prefix.dev/conda-forge/osx-arm64/libuv-1.50.0-h5505292_0.conda
  sha256: d13fb49d4c8262bf2c44ffb2c77bb2b5d0f85fc6de76bdb75208efeccb29fce6
  md5: 20717343fb30798ab7c23c2e92b748c1
  depends:
  - __osx >=11.0
  license: MIT
  license_family: MIT
  size: 418890
  timestamp: 1737016751326
- conda: https://prefix.dev/conda-forge/osx-arm64/libuv-1.51.0-h5505292_0.conda
  sha256: 41c1230a3f4e0d265e5053c671f112a16be4405b9047d3da5581e03e9d53de65
  md5: 230a885fe67a3e945a4586b944b6020a
  depends:
  - __osx >=11.0
  license: MIT
  license_family: MIT
  size: 420654
  timestamp: 1748304893204
- conda: https://prefix.dev/conda-forge/win-64/libwinpthread-12.0.0.r4.gg4f2fc60ca-h57928b3_9.conda
  sha256: 373f2973b8a358528b22be5e8d84322c165b4c5577d24d94fd67ad1bb0a0f261
  md5: 08bfa5da6e242025304b206d152479ef
  depends:
  - ucrt
  constrains:
  - pthreads-win32 <0.0a0
  - msys2-conda-epoch <0.0a0
  license: MIT AND BSD-3-Clause-Clear
  size: 35794
  timestamp: 1737099561703
- conda: https://prefix.dev/conda-forge/linux-64/libxcrypt-4.4.36-hd590300_1.conda
  sha256: 6ae68e0b86423ef188196fff6207ed0c8195dd84273cb5623b85aa08033a410c
  md5: 5aa797f8787fe7a17d1b0821485b5adc
  depends:
  - libgcc-ng >=12
  license: LGPL-2.1-or-later
  size: 100393
  timestamp: 1702724383534
- conda: https://prefix.dev/conda-forge/linux-64/libxml2-2.13.6-h8d12d68_0.conda
  sha256: db8af71ea9c0ae95b7cb4a0f59319522ed2243942437a1200ceb391493018d85
  md5: 328382c0e0ca648e5c189d5ec336c604
  depends:
  - __glibc >=2.17,<3.0.a0
  - icu >=75.1,<76.0a0
  - libgcc >=13
  - libiconv >=1.18,<2.0a0
  - liblzma >=5.6.4,<6.0a0
  - libzlib >=1.3.1,<2.0a0
  license: MIT
  license_family: MIT
  size: 690296
  timestamp: 1739952967309
- conda: https://prefix.dev/conda-forge/linux-64/libxml2-2.13.8-h4bc477f_0.conda
  sha256: b0b3a96791fa8bb4ec030295e8c8bf2d3278f33c0f9ad540e73b5e538e6268e7
  md5: 14dbe05b929e329dbaa6f2d0aa19466d
  depends:
  - __glibc >=2.17,<3.0.a0
  - icu >=75.1,<76.0a0
  - libgcc >=13
  - libiconv >=1.18,<2.0a0
  - liblzma >=5.8.1,<6.0a0
  - libzlib >=1.3.1,<2.0a0
  license: MIT
  license_family: MIT
  size: 690864
  timestamp: 1746634244154
- conda: https://prefix.dev/conda-forge/osx-64/libxml2-2.13.7-hebb159f_0.conda
  sha256: 21119df0a2267a9fc52d67bdf55e5449a2cdcc799865e2f90ab734fd61234ed8
  md5: 45786cf4067df4fbe9faf3d1c25d3acf
  depends:
  - __osx >=10.13
  - icu >=75.1,<76.0a0
  - libiconv >=1.18,<2.0a0
  - liblzma >=5.6.4,<6.0a0
  - libzlib >=1.3.1,<2.0a0
  license: MIT
  license_family: MIT
  size: 609769
  timestamp: 1743091248758
- conda: https://prefix.dev/conda-forge/osx-64/libxml2-2.13.8-h93c44a6_0.conda
  sha256: 4b29663164d7beb9a9066ddcb8578fc67fe0e9b40f7553ea6255cd6619d24205
  md5: e42a93a31cbc6826620144343d42f472
  depends:
  - __osx >=10.13
  - icu >=75.1,<76.0a0
  - libiconv >=1.18,<2.0a0
  - liblzma >=5.8.1,<6.0a0
  - libzlib >=1.3.1,<2.0a0
  license: MIT
  license_family: MIT
  size: 609197
  timestamp: 1746634704204
- conda: https://prefix.dev/conda-forge/osx-arm64/libxml2-2.13.7-h178c5d8_0.conda
  sha256: d3ddc9ae8a5474f16f213ca41b3eda394e1eb1253f3ac85d3c6c99adcfb226d8
  md5: aa838a099ba09429cb80cc876b032ac4
  depends:
  - __osx >=11.0
  - icu >=75.1,<76.0a0
  - libiconv >=1.18,<2.0a0
  - liblzma >=5.6.4,<6.0a0
  - libzlib >=1.3.1,<2.0a0
  license: MIT
  license_family: MIT
  size: 582736
  timestamp: 1743091513375
- conda: https://prefix.dev/conda-forge/osx-arm64/libxml2-2.13.8-hcc23dba_0.conda
  sha256: e8867b228802cd53667857ebd4cac75d84959c52ba56ad2e8358678ca3cb19e5
  md5: 5ad118738b81927c79ff41ee8b224119
  depends:
  - __osx >=11.0
  - libiconv >=1.18,<2.0a0
  - liblzma >=5.8.1,<6.0a0
  - libzlib >=1.3.1,<2.0a0
  constrains:
  - icu <0.0a0
  license: MIT
  license_family: MIT
  size: 583160
  timestamp: 1746634571845
- conda: https://prefix.dev/conda-forge/linux-64/libzlib-1.3.1-hb9d3cd8_2.conda
  sha256: d4bfe88d7cb447768e31650f06257995601f89076080e76df55e3112d4e47dc4
  md5: edb0dca6bc32e4f4789199455a1dbeb8
  depends:
  - __glibc >=2.17,<3.0.a0
  - libgcc >=13
  constrains:
  - zlib 1.3.1 *_2
  license: Zlib
  license_family: Other
  size: 60963
  timestamp: 1727963148474
- conda: https://prefix.dev/conda-forge/osx-64/libzlib-1.3.1-hd23fc13_2.conda
  sha256: 8412f96504fc5993a63edf1e211d042a1fd5b1d51dedec755d2058948fcced09
  md5: 003a54a4e32b02f7355b50a837e699da
  depends:
  - __osx >=10.13
  constrains:
  - zlib 1.3.1 *_2
  license: Zlib
  license_family: Other
  size: 57133
  timestamp: 1727963183990
- conda: https://prefix.dev/conda-forge/osx-arm64/libzlib-1.3.1-h8359307_2.conda
  sha256: ce34669eadaba351cd54910743e6a2261b67009624dbc7daeeafdef93616711b
  md5: 369964e85dc26bfe78f41399b366c435
  depends:
  - __osx >=11.0
  constrains:
  - zlib 1.3.1 *_2
  license: Zlib
  license_family: Other
  size: 46438
  timestamp: 1727963202283
- conda: https://prefix.dev/conda-forge/win-64/libzlib-1.3.1-h2466b09_2.conda
  sha256: ba945c6493449bed0e6e29883c4943817f7c79cbff52b83360f7b341277c6402
  md5: 41fbfac52c601159df6c01f875de31b9
  depends:
  - ucrt >=10.0.20348.0
  - vc >=14.2,<15
  - vc14_runtime >=14.29.30139
  constrains:
  - zlib 1.3.1 *_2
  license: Zlib
  license_family: Other
  size: 55476
  timestamp: 1727963768015
- conda: https://prefix.dev/conda-forge/osx-64/llvm-openmp-19.1.7-ha54dae1_0.conda
  sha256: b5b06821b0d4143f66ba652ffe6f535696dc3a4096175d9be8b19b1a7350c86d
  md5: 65d08c50518999e69f421838c1d5b91f
  depends:
  - __osx >=10.13
  constrains:
  - openmp 19.1.7|19.1.7.*
  license: Apache-2.0 WITH LLVM-exception
  license_family: APACHE
  size: 304885
  timestamp: 1736986327031
- conda: https://prefix.dev/conda-forge/osx-64/llvm-openmp-20.1.8-hf4e0ed4_0.conda
  sha256: 9f4161cbb2d17c9622380ec0c59938bd1600324e30a48a770509fbe6d9eee8af
  md5: ab3b31ebe0afdf903fa5ac7f13357e39
  depends:
  - __osx >=10.13
  constrains:
  - openmp 20.1.8|20.1.8.*
  license: Apache-2.0 WITH LLVM-exception
  license_family: APACHE
  size: 308578
  timestamp: 1752565939065
- conda: https://prefix.dev/conda-forge/osx-arm64/llvm-openmp-19.1.7-hdb05f8b_0.conda
  sha256: b92a669f2059874ebdcb69041b6c243d68ffc3fb356ac1339cec44aeb27245d7
  md5: c4d54bfd3817313ce758aa76283b118d
  depends:
  - __osx >=11.0
  constrains:
  - openmp 19.1.7|19.1.7.*
  license: Apache-2.0 WITH LLVM-exception
  license_family: APACHE
  size: 280830
  timestamp: 1736986295869
- conda: https://prefix.dev/conda-forge/osx-arm64/llvm-openmp-20.1.8-hbb9b287_0.conda
  sha256: d731910cd4d084574c6bba0638ac98906c1fd8104a2e844f69813e641cf72305
  md5: 6f5b4542c2dd772024d9f7e7b0d5e41a
  depends:
  - __osx >=11.0
  constrains:
  - openmp 20.1.8|20.1.8.*
  license: Apache-2.0 WITH LLVM-exception
  license_family: APACHE
  size: 283218
  timestamp: 1752565794800
- conda: https://prefix.dev/conda-forge/osx-64/llvm-tools-19.1.7-h3fe3016_1.conda
  sha256: 473bc7c6edba8a19e17774545e5b582a7097fcadf0ed8ae16c5b39df955e248a
  md5: 9275202e21af00428e7cc23d28b2d2ca
  depends:
  - __osx >=10.13
  - libllvm19 19.1.7 hc29ff6c_1
  - llvm-tools-19 19.1.7 he90a8e3_1
  constrains:
  - llvmdev     19.1.7
  - clang       19.1.7
  - clang-tools 19.1.7
  - llvm        19.1.7
  license: Apache-2.0 WITH LLVM-exception
  license_family: Apache
  size: 87412
  timestamp: 1737782713306
- conda: https://prefix.dev/conda-forge/osx-arm64/llvm-tools-19.1.7-hd2aecb6_1.conda
  sha256: 0537eb46cd766bdae85cbdfc4dfb3a4d70a85c6c088a33722104bbed78256eca
  md5: b79a1a40211c67a3ae5dbd0cb36604d2
  depends:
  - __osx >=11.0
  - libllvm19 19.1.7 hc4b4ae8_1
  - llvm-tools-19 19.1.7 h87a4c7e_1
  constrains:
  - clang-tools 19.1.7
  - clang       19.1.7
  - llvm        19.1.7
  - llvmdev     19.1.7
  license: Apache-2.0 WITH LLVM-exception
  license_family: Apache
  size: 87945
  timestamp: 1737781780073
- conda: https://prefix.dev/conda-forge/osx-64/llvm-tools-19-19.1.7-he90a8e3_1.conda
  sha256: f61ff471024bdf1964c06b30dd46d44f6bc2d1af3c1d924a3448cd2e0ce611c6
  md5: eb6f2bb07f6409f943ee12fabd23bea7
  depends:
  - __osx >=10.13
  - libcxx >=18
  - libllvm19 19.1.7 hc29ff6c_1
  - libzlib >=1.3.1,<2.0a0
  - zstd >=1.5.6,<1.6.0a0
  license: Apache-2.0 WITH LLVM-exception
  license_family: Apache
  size: 17631684
  timestamp: 1737782657331
- conda: https://prefix.dev/conda-forge/osx-arm64/llvm-tools-19-19.1.7-h87a4c7e_1.conda
  sha256: 74588508746622baae1bb9c6a69ef571af68dfc7af2bd09546aff26ab3d31764
  md5: ebaf5f56104cdb0481fda2a6069f85bf
  depends:
  - __osx >=11.0
  - libcxx >=18
  - libllvm19 19.1.7 hc4b4ae8_1
  - libzlib >=1.3.1,<2.0a0
  - zstd >=1.5.6,<1.6.0a0
  license: Apache-2.0 WITH LLVM-exception
  license_family: Apache
  size: 16079459
  timestamp: 1737781718971
- conda: https://prefix.dev/conda-forge/linux-64/make-4.4.1-hb9d3cd8_2.conda
  sha256: d652c7bd4d3b6f82b0f6d063b0d8df6f54cc47531092d7ff008e780f3261bdda
  md5: 33405d2a66b1411db9f7242c8b97c9e7
  depends:
  - __glibc >=2.17,<3.0.a0
  - libgcc >=13
  license: GPL-3.0-or-later
  license_family: GPL
  size: 513088
  timestamp: 1727801714848
- conda: https://prefix.dev/conda-forge/osx-64/make-4.4.1-h00291cd_2.conda
  sha256: 5a5ab3ee828309185e0a76ca80f5da85f31d8480d923abb508ca00fe194d1b5a
  md5: 59b4ad97bbb36ef5315500d5bde4bcfc
  depends:
  - __osx >=10.13
  license: GPL-3.0-or-later
  license_family: GPL
  size: 278910
  timestamp: 1727801765025
- conda: https://prefix.dev/conda-forge/osx-arm64/make-4.4.1-hc9fafa5_2.conda
  sha256: 90ca65e788406d9029ae23ad4bd944a8b5353ad5f59bd6ce326f980cde46f37e
  md5: 9f44ef1fea0a25d6a3491c58f3af8460
  depends:
  - __osx >=11.0
  license: GPL-3.0-or-later
  license_family: GPL
  size: 274048
  timestamp: 1727801725384
- conda: https://prefix.dev/conda-forge/win-64/make-4.4.1-h0e40799_2.conda
  sha256: a810cdca3d5fa50d562cda23c0c1195b45ff5f9b0c41e0d4c8c2dd3c043ff4f2
  md5: 77ff648ad9fec660f261aa8ab0949f62
  depends:
  - libgcc >=13
  - libwinpthread >=12.0.0.r4.gg4f2fc60ca
  - ucrt >=10.0.20348.0
  license: GPL-3.0-or-later
  license_family: GPL
  size: 2176937
  timestamp: 1727802346950
- conda: https://prefix.dev/conda-forge/linux-64/mimalloc-3.0.1-h18b520e_0.conda
  sha256: c3dea406890a835a25e8fc3ad3cb709c811127d63b83ddd6f897d584615b5ba9
  md5: f496e719ddf1eae71738f4d2e8e991b9
  depends:
  - __glibc >=2.17,<3.0.a0
  - libgcc >=13
  - libstdcxx >=13
  license: MIT
  license_family: MIT
  size: 83849
  timestamp: 1737310619948
- conda: https://prefix.dev/conda-forge/linux-64/minio-client-2025.07.21.05.28.08-hfc2019e_0.conda
  sha256: fd4b0e7f78eeb9c8ac3e81d4ac47b762a5bcf89a81cb9f4de7d9f87128610da3
  md5: 123268b66158fe6b737c08badf07522d
  license: AGPL-3.0-or-later
  license_family: AGPL
  size: 20940556
  timestamp: 1753336475749
- conda: https://prefix.dev/conda-forge/osx-64/minio-client-2025.07.21.05.28.08-hccc6df8_0.conda
  sha256: 41ffb10fb94cb41e1314dbc6f3edcdba5c68901b427e0a97f3191b5bee6459a2
  md5: cd3c38fc2e8d4c410d9d368376ce4c6f
  constrains:
  - __osx >=10.12
  license: AGPL-3.0-or-later
  license_family: AGPL
  size: 20759192
  timestamp: 1753336532300
- conda: https://prefix.dev/conda-forge/osx-arm64/minio-client-2025.07.21.05.28.08-h820172f_0.conda
  sha256: f9e2aa71de6c58dcc320fb29abb7d6330aa5397a2d987d1f84e7016ecffa7de3
  md5: 284b0a86cfdb402a528e576f7091549e
  license: AGPL-3.0-or-later
  license_family: AGPL
  size: 19334349
  timestamp: 1753336520521
- conda: https://prefix.dev/conda-forge/win-64/minio-client-2025.07.21.05.28.08-h11686cb_0.conda
  sha256: 029eafeebb1efb2b545f122a807e44590454584530530f048cecd54b37ba4c28
  md5: 31e6a6420e24de417433891e2d67efc8
  license: AGPL-3.0-or-later
  license_family: AGPL
  size: 20826403
  timestamp: 1753336487247
- conda: https://prefix.dev/conda-forge/linux-64/minio-server-2025.01.20.14.49.07-hbcca054_1.conda
  sha256: 64ec235861580506d91aea596e7459afe2587322567246a35b247318606db43b
  md5: 0b791bd9c5c9425236b84bc6d5c8680a
  license: AGPL-3.0-only
  license_family: AGPL
  size: 32642210
  timestamp: 1740608434726
- conda: https://prefix.dev/conda-forge/osx-64/minio-server-2025.01.20.14.49.07-h8857fd0_1.conda
  sha256: 0dc2b0b3fd446cbb3d9ee724d2411933d3cbb90d10165a47e4b238d9d93f4643
  md5: f3de9c14bf2ebc2d46329296dc4c5e17
  constrains:
  - __osx>=10.12
  license: AGPL-3.0-only
  license_family: AGPL
  size: 33078891
  timestamp: 1740608504514
- conda: https://prefix.dev/conda-forge/osx-arm64/minio-server-2025.01.20.14.49.07-hf0a4a13_1.conda
  sha256: b845aca8956c646c4e13b257d33d18922f48dae813950735537d7a0772edf71a
  md5: 5a8bb8e76f4920d8eedc7bd6444a9c85
  license: AGPL-3.0-only
  license_family: AGPL
  size: 31639530
  timestamp: 1740608475917
- conda: https://prefix.dev/conda-forge/win-64/minio-server-2025.01.20.14.49.07-h56e8100_1.conda
  sha256: a173a0d3f6dad03b6fcc12bebb92a488da73711da166ed4e4d326fef4cf5beba
  md5: 85e2181ceea1e4a95100609be9ff9881
  license: AGPL-3.0-only
  license_family: AGPL
  size: 33154212
  timestamp: 1740609084606
- conda: https://prefix.dev/conda-forge/linux-64/mold-2.36.0-hff13881_1.conda
  sha256: 6eacb23d89c13dec2184560728d1351c82c52c1aaba85377f056b8e2d15b6b7d
  md5: 0274ce570b92fcc1dd23915c526457b4
  depends:
  - __glibc >=2.17,<3.0.a0
  - libgcc >=13
  - libstdcxx >=13
  - libzlib >=1.3.1,<2.0a0
  - mimalloc >=3.0.1,<3.0.2.0a0
  - openssl >=3.4.0,<4.0a0
  - tbb >=2021.13.0
  - zstd >=1.5.6,<1.6.0a0
  license: MIT
  license_family: MIT
  size: 2720013
  timestamp: 1737480297897
- conda: https://prefix.dev/conda-forge/linux-64/mold-2.37.1-hff13881_0.conda
  sha256: fe743a5bbff439107e923e6cd261356fdd614f23d3e2a5be97a4401c6c984830
  md5: 5439054b60d442af2365d0da68179217
  depends:
  - __glibc >=2.17,<3.0.a0
  - libgcc >=13
  - libstdcxx >=13
  - libzlib >=1.3.1,<2.0a0
  - mimalloc >=3.0.1,<3.0.2.0a0
  - openssl >=3.4.1,<4.0a0
  - tbb >=2021.13.0
  - zstd >=1.5.7,<1.6.0a0
  license: MIT
  license_family: MIT
  size: 2768236
  timestamp: 1741621601088
- conda: https://prefix.dev/conda-forge/linux-64/ncurses-6.5-h2d0b736_3.conda
  sha256: 3fde293232fa3fca98635e1167de6b7c7fda83caf24b9d6c91ec9eefb4f4d586
  md5: 47e340acb35de30501a76c7c799c41d7
  depends:
  - __glibc >=2.17,<3.0.a0
  - libgcc >=13
  license: X11 AND BSD-3-Clause
  size: 891641
  timestamp: 1738195959188
- conda: https://prefix.dev/conda-forge/osx-64/ncurses-6.5-h0622a9a_3.conda
  sha256: ea4a5d27ded18443749aefa49dc79f6356da8506d508b5296f60b8d51e0c4bd9
  md5: ced34dd9929f491ca6dab6a2927aff25
  depends:
  - __osx >=10.13
  license: X11 AND BSD-3-Clause
  size: 822259
  timestamp: 1738196181298
- conda: https://prefix.dev/conda-forge/osx-arm64/ncurses-6.5-h5e97a16_3.conda
  sha256: 2827ada40e8d9ca69a153a45f7fd14f32b2ead7045d3bbb5d10964898fe65733
  md5: 068d497125e4bf8a66bf707254fff5ae
  depends:
  - __osx >=11.0
  license: X11 AND BSD-3-Clause
  size: 797030
  timestamp: 1738196177597
- conda: https://prefix.dev/conda-forge/linux-64/nushell-0.106.1-hb0b18c3_0.conda
  sha256: 6d4155e07b0e2e80dba11a8ea1e6dddba8640b487b287bd602924928e95d6e34
  md5: 97acc5a3ddc58e0b5ebd10218c32cbcb
  depends:
  - __glibc >=2.17,<3.0.a0
  - libgcc >=14
  - libstdcxx >=14
  - libzlib >=1.3.1,<2.0a0
  - openssl >=3.5.1,<4.0a0
  constrains:
  - __glibc >=2.17
  license: MIT
  license_family: MIT
  size: 9578913
  timestamp: 1753855313062
- conda: https://prefix.dev/conda-forge/osx-64/nushell-0.106.1-h088d292_0.conda
  sha256: 884ec715aeb831837371fadbe4d685bdc139df76045b9270608a021f39265b53
  md5: 16686ceed82b3ee44077fc59f8a1c2c3
  depends:
  - __osx >=10.13
  - libcxx >=19
  - libzlib >=1.3.1,<2.0a0
  - openssl >=3.5.1,<4.0a0
  constrains:
  - __osx >=10.13
  license: MIT
  license_family: MIT
  size: 9576373
  timestamp: 1753855501921
- conda: https://prefix.dev/conda-forge/osx-arm64/nushell-0.106.1-h1b39ca6_0.conda
  sha256: 032aa5aa79027538eec197a31cb8095278582b4fb8bf18c6727c37c2dc457db7
  md5: 65dc32f130ca4e43df6aa34672d76f52
  depends:
  - __osx >=11.0
  - libcxx >=19
  - libzlib >=1.3.1,<2.0a0
  - openssl >=3.5.1,<4.0a0
  constrains:
  - __osx >=11.0
  license: MIT
  license_family: MIT
  size: 9265972
  timestamp: 1753855652097
- conda: https://prefix.dev/conda-forge/win-64/nushell-0.106.1-hdab3696_0.conda
  sha256: f065a56141d5a07659eb975af9ee939301a77d8021cb88795444c2361d7205b2
  md5: 25a6e8cb1ae00521b1d741a7f06cc012
  depends:
  - libzlib >=1.3.1,<2.0a0
  - openssl >=3.5.1,<4.0a0
  - ucrt >=10.0.20348.0
  - vc >=14.3,<15
  - vc14_runtime >=14.44.35208
  license: MIT
  license_family: MIT
  size: 8813615
  timestamp: 1753857173692
- conda: https://prefix.dev/conda-forge/linux-64/openssl-3.4.1-h7b32b05_0.conda
  sha256: cbf62df3c79a5c2d113247ddea5658e9ff3697b6e741c210656e239ecaf1768f
  md5: 41adf927e746dc75ecf0ef841c454e48
  depends:
  - __glibc >=2.17,<3.0.a0
  - ca-certificates
  - libgcc >=13
  license: Apache-2.0
  license_family: Apache
  size: 2939306
  timestamp: 1739301879343
- conda: https://prefix.dev/conda-forge/linux-64/openssl-3.5.2-h26f9b46_0.conda
  sha256: c9f54d4e8212f313be7b02eb962d0cb13a8dae015683a403d3accd4add3e520e
  md5: ffffb341206dd0dab0c36053c048d621
  depends:
  - __glibc >=2.17,<3.0.a0
  - ca-certificates
  - libgcc >=14
  license: Apache-2.0
  license_family: Apache
  size: 3128847
  timestamp: 1754465526100
- conda: https://prefix.dev/conda-forge/osx-64/openssl-3.3.0-h87427d6_3.conda
  sha256: 58ffbdce44ac18c6632a2ce1531d06e3fb2e855d40728ba3a2b709158b9a1c33
  md5: ec504fefb403644d893adffb6e7a2dbe
  depends:
  - __osx >=10.13
  - ca-certificates
  constrains:
  - pyopenssl >=22.1
  license: Apache-2.0
  license_family: Apache
  size: 2542959
  timestamp: 1716468436467
- conda: https://prefix.dev/conda-forge/osx-64/openssl-3.4.1-hc426f3f_0.conda
  sha256: 505a46671dab5d66df8e684f99a9ae735a607816b12810b572d63caa512224df
  md5: a7d63f8e7ab23f71327ea6d27e2d5eae
  depends:
  - __osx >=10.13
  - ca-certificates
  license: Apache-2.0
  license_family: Apache
  size: 2591479
  timestamp: 1739302628009
- conda: https://prefix.dev/conda-forge/osx-64/openssl-3.5.2-h6e31bce_0.conda
  sha256: 8be57a11019666aa481122c54e29afd604405b481330f37f918e9fbcd145ef89
  md5: 22f5d63e672b7ba467969e9f8b740ecd
  depends:
  - __osx >=10.13
  - ca-certificates
  license: Apache-2.0
  license_family: Apache
  size: 2743708
  timestamp: 1754466962243
- conda: https://prefix.dev/conda-forge/osx-arm64/openssl-3.3.0-hfb2fe0b_3.conda
  sha256: 6f41c163ab57e7499dff092be4498614651f0f6432e12c2b9f06859a8bc39b75
  md5: 730f618b008b3c13c1e3f973408ddd67
  depends:
  - __osx >=11.0
  - ca-certificates
  constrains:
  - pyopenssl >=22.1
  license: Apache-2.0
  license_family: Apache
  size: 2893954
  timestamp: 1716468329572
- conda: https://prefix.dev/conda-forge/osx-arm64/openssl-3.4.1-h81ee809_0.conda
  sha256: 4f8e2389e1b711b44182a075516d02c80fa7a3a7e25a71ff1b5ace9eae57a17a
  md5: 75f9f0c7b1740017e2db83a53ab9a28e
  depends:
  - __osx >=11.0
  - ca-certificates
  license: Apache-2.0
  license_family: Apache
  size: 2934522
  timestamp: 1739301896733
- conda: https://prefix.dev/conda-forge/osx-arm64/openssl-3.5.2-he92f556_0.conda
  sha256: f6d1c87dbcf7b39fad24347570166dade1c533ae2d53c60a70fa4dc874ef0056
  md5: bcb0d87dfbc199d0a461d2c7ca30b3d8
  depends:
  - __osx >=11.0
  - ca-certificates
  license: Apache-2.0
  license_family: Apache
  size: 3074848
  timestamp: 1754465710470
- conda: https://prefix.dev/conda-forge/win-64/openssl-3.3.0-h2466b09_3.conda
  sha256: 11b2513fceb20102bdc7f7656a59005acb9ecd0886b7cbfb9c13c2c953f2429b
  md5: d7fec5d3bb8fc0c8e266bf1ad350cec5
  depends:
  - ca-certificates
  - ucrt >=10.0.20348.0
  - vc >=14.2,<15
  - vc14_runtime >=14.29.30139
  constrains:
  - pyopenssl >=22.1
  license: Apache-2.0
  license_family: Apache
  size: 8368468
  timestamp: 1716471282135
- conda: https://prefix.dev/conda-forge/win-64/openssl-3.4.1-ha4e3fda_0.conda
  sha256: 56dcc2b4430bfc1724e32661c34b71ae33a23a14149866fc5645361cfd3b3a6a
  md5: 0730f8094f7088592594f9bf3ae62b3f
  depends:
  - ca-certificates
  - ucrt >=10.0.20348.0
  - vc >=14.2,<15
  - vc14_runtime >=14.29.30139
  license: Apache-2.0
  license_family: Apache
  size: 8515197
  timestamp: 1739304103653
- conda: https://prefix.dev/conda-forge/win-64/openssl-3.5.2-h725018a_0.conda
  sha256: 2413f3b4606018aea23acfa2af3c4c46af786739ab4020422e9f0c2aec75321b
  md5: 150d3920b420a27c0848acca158f94dc
  depends:
  - ca-certificates
  - ucrt >=10.0.20348.0
  - vc >=14.3,<15
  - vc14_runtime >=14.44.35208
  license: Apache-2.0
  license_family: Apache
  size: 9275175
  timestamp: 1754467904482
- conda: https://prefix.dev/conda-forge/osx-arm64/pcre2-10.44-h297a79d_2.conda
  sha256: 83153c7d8fd99cab33c92ce820aa7bfed0f1c94fc57010cf227b6e3c50cb7796
  md5: 147c83e5e44780c7492998acbacddf52
  depends:
  - __osx >=11.0
  - bzip2 >=1.0.8,<2.0a0
  - libzlib >=1.3.1,<2.0a0
  license: BSD-3-Clause
  license_family: BSD
  size: 618973
  timestamp: 1723488853807
- conda: https://prefix.dev/conda-forge/osx-arm64/pcre2-10.45-ha881caa_0.conda
  sha256: e9ecb706b58b5a2047c077b3a1470e8554f3aad02e9c3c00cfa35d537420fea3
  md5: a52385b93558d8e6bbaeec5d61a21cd7
  depends:
  - __osx >=11.0
  - bzip2 >=1.0.8,<2.0a0
  - libzlib >=1.3.1,<2.0a0
  license: BSD-3-Clause
  license_family: BSD
  size: 837826
  timestamp: 1745955207242
- conda: https://prefix.dev/conda-forge/win-64/pcre2-10.44-h3d7b363_2.conda
  sha256: f4a12cbf8a7c5bfa2592b9dc92b492c438781898e5b02f397979b0be6e1b5851
  md5: a3a3baddcfb8c80db84bec3cb7746fb8
  depends:
  - bzip2 >=1.0.8,<2.0a0
  - libzlib >=1.3.1,<2.0a0
  - ucrt >=10.0.20348.0
  - vc >=14.2,<15
  - vc14_runtime >=14.29.30139
  license: BSD-3-Clause
  license_family: BSD
  size: 820831
  timestamp: 1723489427046
- conda: https://prefix.dev/conda-forge/win-64/pcre2-10.45-h99c9b8b_0.conda
  sha256: 165d6f76e7849615cfa5fe5f0209b90103102db17a7b4632f933fa9c0e8d8bfe
  md5: f4c483274001678e129f5cbaf3a8d765
  depends:
  - bzip2 >=1.0.8,<2.0a0
  - libzlib >=1.3.1,<2.0a0
  - ucrt >=10.0.20348.0
  - vc >=14.2,<15
  - vc14_runtime >=14.29.30139
  license: BSD-3-Clause
  license_family: BSD
  size: 1040584
  timestamp: 1745955875845
- conda: https://prefix.dev/conda-forge/linux-64/pkg-config-0.29.2-h4bc722e_1009.conda
  sha256: c9601efb1af5391317e04eca77c6fe4d716bf1ca1ad8da2a05d15cb7c28d7d4e
  md5: 1bee70681f504ea424fb07cdb090c001
  depends:
  - __glibc >=2.17,<3.0.a0
  - libgcc-ng >=12
  license: GPL-2.0-or-later
  license_family: GPL
  size: 115175
  timestamp: 1720805894943
- conda: https://prefix.dev/conda-forge/osx-64/pkg-config-0.29.2-hf7e621a_1009.conda
  sha256: 636122606556b651ad4d0ac60c7ab6b379e98f390359a1f0c05ad6ba6fb3837f
  md5: 0b1b9f9e420e4a0e40879b61f94ae646
  depends:
  - __osx >=10.13
  - libiconv >=1.17,<2.0a0
  license: GPL-2.0-or-later
  license_family: GPL
  size: 239818
  timestamp: 1720806136579
- conda: https://prefix.dev/conda-forge/osx-arm64/pkg-config-0.29.2-hde07d2e_1009.conda
  sha256: d82f4655b2d67fe12eefe1a3eea4cd27d33fa41dbc5e9aeab5fd6d3d2c26f18a
  md5: b4f41e19a8c20184eec3aaf0f0953293
  depends:
  - __osx >=11.0
  - libglib >=2.80.3,<3.0a0
  - libiconv >=1.17,<2.0a0
  license: GPL-2.0-or-later
  license_family: GPL
  size: 49724
  timestamp: 1720806128118
- conda: https://prefix.dev/conda-forge/win-64/pkg-config-0.29.2-h88c491f_1009.conda
  sha256: 86b0c40c8b569dbc164cb1de098ddabf4c240a5e8f38547aab00493891fa67f3
  md5: 122d6514d415fbe02c9b58aee9f6b53e
  depends:
  - libglib >=2.80.3,<3.0a0
  - ucrt >=10.0.20348.0
  - vc >=14.2,<15
  - vc14_runtime >=14.29.30139
  license: GPL-2.0-or-later
  license_family: GPL
  size: 36118
  timestamp: 1720806338740
- conda: https://prefix.dev/conda-forge/noarch/prompt-toolkit-3.0.51-pyha770c72_0.conda
  sha256: ebc1bb62ac612af6d40667da266ff723662394c0ca78935340a5b5c14831227b
  md5: d17ae9db4dc594267181bd199bf9a551
  depends:
  - python >=3.9
  - wcwidth
  constrains:
  - prompt_toolkit 3.0.51
  license: BSD-3-Clause
  license_family: BSD
  size: 271841
  timestamp: 1744724188108
- conda: https://prefix.dev/conda-forge/noarch/pysocks-1.7.1-pyh09c184e_7.conda
  sha256: d016e04b0e12063fbee4a2d5fbb9b39a8d191b5a0042f0b8459188aedeabb0ca
  md5: e2fd202833c4a981ce8a65974fe4abd1
  depends:
  - __win
  - python >=3.9
  - win_inet_pton
  license: BSD-3-Clause
  license_family: BSD
  size: 21784
  timestamp: 1733217448189
- conda: https://prefix.dev/conda-forge/noarch/pysocks-1.7.1-pyha55dd90_7.conda
  sha256: ba3b032fa52709ce0d9fd388f63d330a026754587a2f461117cac9ab73d8d0d8
  md5: 461219d1a5bd61342293efa2c0c90eac
  depends:
  - __unix
  - python >=3.9
  license: BSD-3-Clause
  license_family: BSD
  size: 21085
  timestamp: 1733217331982
- conda: https://prefix.dev/conda-forge/linux-64/python-3.12.9-h9e4cc4f_0_cpython.conda
  sha256: 64fed5178f1e9c8ac0f572ac0ce37955f5dee7b2bcac665202bc14f1f7dd618a
  md5: 5665f0079432f8848079c811cdb537d5
  depends:
  - __glibc >=2.17,<3.0.a0
  - bzip2 >=1.0.8,<2.0a0
  - ld_impl_linux-64 >=2.36.1
  - libexpat >=2.6.4,<3.0a0
  - libffi >=3.4,<4.0a0
  - libgcc >=13
  - liblzma >=5.6.4,<6.0a0
  - libnsl >=2.0.1,<2.1.0a0
  - libsqlite >=3.48.0,<4.0a0
  - libuuid >=2.38.1,<3.0a0
  - libxcrypt >=4.4.36
  - libzlib >=1.3.1,<2.0a0
  - ncurses >=6.5,<7.0a0
  - openssl >=3.4.1,<4.0a0
  - readline >=8.2,<9.0a0
  - tk >=8.6.13,<8.7.0a0
  - tzdata
  constrains:
  - python_abi 3.12.* *_cp312
  license: Python-2.0
  size: 31581682
  timestamp: 1739521496324
- conda: https://prefix.dev/conda-forge/linux-64/python-3.13.5-hec9711d_102_cp313.conda
  build_number: 102
  sha256: c2cdcc98ea3cbf78240624e4077e164dc9d5588eefb044b4097c3df54d24d504
  md5: 89e07d92cf50743886f41638d58c4328
  depends:
  - __glibc >=2.17,<3.0.a0
  - bzip2 >=1.0.8,<2.0a0
  - ld_impl_linux-64 >=2.36.1
  - libexpat >=2.7.0,<3.0a0
  - libffi >=3.4.6,<3.5.0a0
  - libgcc >=13
  - liblzma >=5.8.1,<6.0a0
  - libmpdec >=4.0.0,<5.0a0
  - libsqlite >=3.50.1,<4.0a0
  - libuuid >=2.38.1,<3.0a0
  - libzlib >=1.3.1,<2.0a0
  - ncurses >=6.5,<7.0a0
  - openssl >=3.5.0,<4.0a0
  - python_abi 3.13.* *_cp313
  - readline >=8.2,<9.0a0
  - tk >=8.6.13,<8.7.0a0
  - tzdata
  license: Python-2.0
  size: 33273132
  timestamp: 1750064035176
  python_site_packages_path: lib/python3.13/site-packages
- conda: https://prefix.dev/conda-forge/osx-64/python-3.12.11-h9ccd52b_0_cpython.conda
  sha256: ebda5b5e8e25976013fdd81b5ba253705b076741d02bdc8ab32763f2afb2c81b
  md5: 06049132ecd09d0c1dc3d54d93cf1d5d
  depends:
  - __osx >=10.13
  - bzip2 >=1.0.8,<2.0a0
  - libexpat >=2.7.0,<3.0a0
  - libffi >=3.4.6,<3.5.0a0
  - liblzma >=5.8.1,<6.0a0
  - libsqlite >=3.50.0,<4.0a0
  - libzlib >=1.3.1,<2.0a0
  - ncurses >=6.5,<7.0a0
  - openssl >=3.5.0,<4.0a0
  - readline >=8.2,<9.0a0
  - tk >=8.6.13,<8.7.0a0
  - tzdata
  constrains:
  - python_abi 3.12.* *_cp312
  license: Python-2.0
  size: 13571569
  timestamp: 1749049058713
- conda: https://prefix.dev/conda-forge/osx-64/python-3.12.9-h9ccd52b_0_cpython.conda
  sha256: 17d28d74c91b8a6f7844e6dbeec48cc663a81567ecad88ab032c8422d661be7b
  md5: 0caa16f85e8ed238ab1430691dff1644
  depends:
  - __osx >=10.13
  - bzip2 >=1.0.8,<2.0a0
  - libexpat >=2.6.4,<3.0a0
  - libffi >=3.4,<4.0a0
  - liblzma >=5.6.4,<6.0a0
  - libsqlite >=3.48.0,<4.0a0
  - libzlib >=1.3.1,<2.0a0
  - ncurses >=6.5,<7.0a0
  - openssl >=3.4.1,<4.0a0
  - readline >=8.2,<9.0a0
  - tk >=8.6.13,<8.7.0a0
  - tzdata
  constrains:
  - python_abi 3.12.* *_cp312
  license: Python-2.0
  size: 13787131
  timestamp: 1739520867377
- conda: https://prefix.dev/conda-forge/osx-arm64/python-3.12.9-hc22306f_0_cpython.conda
  sha256: cbf81a78d3ca6e663e827523e6ddbc28369cac488da047a28f83875eb52fe5f6
  md5: 1d105a6c46a753e3c0bab54a1ad24063
  depends:
  - __osx >=11.0
  - bzip2 >=1.0.8,<2.0a0
  - libexpat >=2.6.4,<3.0a0
  - libffi >=3.4,<4.0a0
  - liblzma >=5.6.4,<6.0a0
  - libsqlite >=3.48.0,<4.0a0
  - libzlib >=1.3.1,<2.0a0
  - ncurses >=6.5,<7.0a0
  - openssl >=3.4.1,<4.0a0
  - readline >=8.2,<9.0a0
  - tk >=8.6.13,<8.7.0a0
  - tzdata
  constrains:
  - python_abi 3.12.* *_cp312
  license: Python-2.0
  size: 12947786
  timestamp: 1739520092196
- conda: https://prefix.dev/conda-forge/osx-arm64/python-3.13.5-hf3f3da0_102_cp313.conda
  build_number: 102
  sha256: ee1b09fb5563be8509bb9b29b2b436a0af75488b5f1fa6bcd93fe0fba597d13f
  md5: 123b7f04e7b8d6fc206cf2d3466f8a4b
  depends:
  - __osx >=11.0
  - bzip2 >=1.0.8,<2.0a0
  - libexpat >=2.7.0,<3.0a0
  - libffi >=3.4.6,<3.5.0a0
  - liblzma >=5.8.1,<6.0a0
  - libmpdec >=4.0.0,<5.0a0
  - libsqlite >=3.50.1,<4.0a0
  - libzlib >=1.3.1,<2.0a0
  - ncurses >=6.5,<7.0a0
  - openssl >=3.5.0,<4.0a0
  - python_abi 3.13.* *_cp313
  - readline >=8.2,<9.0a0
  - tk >=8.6.13,<8.7.0a0
  - tzdata
  license: Python-2.0
  size: 12931515
  timestamp: 1750062475020
  python_site_packages_path: lib/python3.13/site-packages
- conda: https://prefix.dev/conda-forge/win-64/python-3.12.11-h3f84c4b_0_cpython.conda
  sha256: b69412e64971b5da3ced0fc36f05d0eacc9393f2084c6f92b8f28ee068d83e2e
  md5: 6aa5e62df29efa6319542ae5025f4376
  depends:
  - bzip2 >=1.0.8,<2.0a0
  - libexpat >=2.7.0,<3.0a0
  - libffi >=3.4.6,<3.5.0a0
  - liblzma >=5.8.1,<6.0a0
  - libsqlite >=3.50.0,<4.0a0
  - libzlib >=1.3.1,<2.0a0
  - openssl >=3.5.0,<4.0a0
  - tk >=8.6.13,<8.7.0a0
  - tzdata
  - ucrt >=10.0.20348.0
  - vc >=14.2,<15
  - vc14_runtime >=14.29.30139
  constrains:
  - python_abi 3.12.* *_cp312
  license: Python-2.0
  size: 15829289
  timestamp: 1749047682640
- conda: https://prefix.dev/conda-forge/win-64/python-3.12.9-h3f84c4b_0_cpython.conda
  sha256: 972ef8c58bb1efd058ec70fa957f673e5ad7298d05e501769359f49ae26c7065
  md5: f01cb4695ac632a3530200455e31cec5
  depends:
  - bzip2 >=1.0.8,<2.0a0
  - libexpat >=2.6.4,<3.0a0
  - libffi >=3.4,<4.0a0
  - liblzma >=5.6.4,<6.0a0
  - libsqlite >=3.48.0,<4.0a0
  - libzlib >=1.3.1,<2.0a0
  - openssl >=3.4.1,<4.0a0
  - tk >=8.6.13,<8.7.0a0
  - tzdata
  - ucrt >=10.0.20348.0
  - vc >=14.2,<15
  - vc14_runtime >=14.29.30139
  constrains:
  - python_abi 3.12.* *_cp312
  license: Python-2.0
  size: 15963997
  timestamp: 1739519811306
- conda: https://prefix.dev/conda-forge/noarch/python-dateutil-2.9.0-pyhd8ed1ab_0.conda
  sha256: f3ceef02ac164a8d3a080d0d32f8e2ebe10dd29e3a685d240e38b3599e146320
  md5: 2cf4264fffb9e6eff6031c5b6884d61c
  depends:
  - python >=3.7
  - six >=1.5
  license: Apache-2.0
  license_family: APACHE
  size: 222742
  timestamp: 1709299922152
- conda: https://prefix.dev/conda-forge/noarch/python_abi-3.12-8_cp312.conda
  build_number: 8
  sha256: 80677180dd3c22deb7426ca89d6203f1c7f1f256f2d5a94dc210f6e758229809
  md5: c3efd25ac4d74b1584d2f7a57195ddf1
  constrains:
  - python 3.12.* *_cpython
  license: BSD-3-Clause
  license_family: BSD
  size: 6958
  timestamp: 1752805918820
- conda: https://prefix.dev/conda-forge/noarch/python_abi-3.13-8_cp313.conda
  build_number: 8
  sha256: 210bffe7b121e651419cb196a2a63687b087497595c9be9d20ebe97dd06060a7
  md5: 94305520c52a4aa3f6c2b1ff6008d9f8
  constrains:
  - python 3.13.* *_cp313
  license: BSD-3-Clause
  license_family: BSD
  size: 7002
  timestamp: 1752805902938
- conda: crates/rattler-bin
  name: rattler
  version: 0.1.0
  build: ha7ad5ef_0
  subdir: linux-64
  constrains:
  - __glibc >=2.17
  license: BSD-3-Clause
  input:
    hash: 0350854ccf3b5175cbf31397030c6c1f173142a199c332ee5d86401b5d15c48f
    globs:
    - ../../Cargo.toml
    - ../Cargo.toml
    - Cargo.toml
- conda: crates/rattler-bin
  name: rattler
  version: 0.1.0
  build: ha7ad5ef_0
  subdir: osx-64
  constrains:
  - __osx >=10.13
  license: BSD-3-Clause
  input:
    hash: 0350854ccf3b5175cbf31397030c6c1f173142a199c332ee5d86401b5d15c48f
    globs:
    - ../../Cargo.toml
    - ../Cargo.toml
    - Cargo.toml
- conda: crates/rattler-bin
  name: rattler
  version: 0.1.0
  build: ha7ad5ef_0
  subdir: osx-arm64
  constrains:
  - __osx >=11.0
  license: BSD-3-Clause
  input:
    hash: 0350854ccf3b5175cbf31397030c6c1f173142a199c332ee5d86401b5d15c48f
    globs:
    - ../../Cargo.toml
    - ../Cargo.toml
    - Cargo.toml
- conda: crates/rattler-bin
  name: rattler
  version: 0.1.0
  build: ha7ad5ef_0
  subdir: win-64
  license: BSD-3-Clause
  input:
    hash: 0350854ccf3b5175cbf31397030c6c1f173142a199c332ee5d86401b5d15c48f
    globs:
    - ../../Cargo.toml
    - ../Cargo.toml
    - Cargo.toml
- conda: crates/rattler_index
  name: rattler_index
  version: 0.26.5
  build: ha7ad5ef_0
  subdir: linux-64
  constrains:
  - __glibc >=2.17
  license: BSD-3-Clause
  input:
<<<<<<< HEAD
    hash: 38c764a6815ae3fc62dff70431c8be379965e22991ad911e87f99a7db1556084
=======
    hash: ba1d6fb87453f958ada5a68677fd4f480bfe9a9b996a4b2479564f8256d1531a
>>>>>>> b4153e62
    globs:
    - ../../Cargo.toml
    - ../Cargo.toml
    - Cargo.toml
- conda: crates/rattler_index
  name: rattler_index
  version: 0.26.5
  build: ha7ad5ef_0
  subdir: osx-64
  constrains:
  - __osx >=10.13
  license: BSD-3-Clause
  input:
<<<<<<< HEAD
    hash: 38c764a6815ae3fc62dff70431c8be379965e22991ad911e87f99a7db1556084
=======
    hash: ba1d6fb87453f958ada5a68677fd4f480bfe9a9b996a4b2479564f8256d1531a
>>>>>>> b4153e62
    globs:
    - ../../Cargo.toml
    - ../Cargo.toml
    - Cargo.toml
- conda: crates/rattler_index
  name: rattler_index
  version: 0.26.5
  build: ha7ad5ef_0
  subdir: osx-arm64
  constrains:
  - __osx >=11.0
  license: BSD-3-Clause
  input:
<<<<<<< HEAD
    hash: 38c764a6815ae3fc62dff70431c8be379965e22991ad911e87f99a7db1556084
=======
    hash: ba1d6fb87453f958ada5a68677fd4f480bfe9a9b996a4b2479564f8256d1531a
>>>>>>> b4153e62
    globs:
    - ../../Cargo.toml
    - ../Cargo.toml
    - Cargo.toml
- conda: crates/rattler_index
  name: rattler_index
  version: 0.26.5
  build: ha7ad5ef_0
  subdir: win-64
  license: BSD-3-Clause
  input:
<<<<<<< HEAD
    hash: 38c764a6815ae3fc62dff70431c8be379965e22991ad911e87f99a7db1556084
=======
    hash: ba1d6fb87453f958ada5a68677fd4f480bfe9a9b996a4b2479564f8256d1531a
>>>>>>> b4153e62
    globs:
    - ../../Cargo.toml
    - ../Cargo.toml
    - Cargo.toml
- conda: https://prefix.dev/conda-forge/linux-64/readline-8.2-h8c095d6_2.conda
  sha256: 2d6d0c026902561ed77cd646b5021aef2d4db22e57a5b0178dfc669231e06d2c
  md5: 283b96675859b20a825f8fa30f311446
  depends:
  - libgcc >=13
  - ncurses >=6.5,<7.0a0
  license: GPL-3.0-only
  size: 282480
  timestamp: 1740379431762
- conda: https://prefix.dev/conda-forge/osx-64/readline-8.2-h7cca4af_2.conda
  sha256: 53017e80453c4c1d97aaf78369040418dea14cf8f46a2fa999f31bd70b36c877
  md5: 342570f8e02f2f022147a7f841475784
  depends:
  - ncurses >=6.5,<7.0a0
  license: GPL-3.0-only
  size: 256712
  timestamp: 1740379577668
- conda: https://prefix.dev/conda-forge/osx-arm64/readline-8.2-h1d1bf99_2.conda
  sha256: 7db04684d3904f6151eff8673270922d31da1eea7fa73254d01c437f49702e34
  md5: 63ef3f6e6d6d5c589e64f11263dc5676
  depends:
  - ncurses >=6.5,<7.0a0
  license: GPL-3.0-only
  size: 252359
  timestamp: 1740379663071
- conda: https://prefix.dev/conda-forge/linux-64/rhash-1.4.3-hd590300_2.conda
  sha256: 475f68cac8981ff2b10c56e53c2f376fc3c805fbc7ec30d22f870cd88f1479ba
  md5: 4cabe3858a856bff08d9a0992e413084
  depends:
  - libgcc-ng >=12
  license: MIT
  license_family: MIT
  size: 184509
  timestamp: 1693427593121
- conda: https://prefix.dev/conda-forge/osx-64/rhash-1.4.3-h0dc2134_2.conda
  sha256: 33af1f1ca0fcbda09a52604ff195195722cf9e26ffff4ed37ba761a890264b5c
  md5: 2769cf2da9a1502417cb839b693e3006
  license: MIT
  license_family: MIT
  size: 176493
  timestamp: 1693427666172
- conda: https://prefix.dev/conda-forge/osx-arm64/rhash-1.4.3-hb547adb_2.conda
  sha256: f20c9765768d0c61bbbb462dc83b55372328498a746f60e1e93c985e3436ef73
  md5: 24308c7e0949c572688900b8b2f2a3ba
  license: MIT
  license_family: MIT
  size: 176444
  timestamp: 1693427792263
- conda: https://prefix.dev/conda-forge/linux-64/ruamel.yaml-0.17.17-py313h536fd9c_3.conda
  sha256: 01c354caee3cb50ba9c888006bbdbdf06b8e30bd4d72eb50a65acd7e9d541251
  md5: 267f55b507598cd08f95c268e063443a
  depends:
  - __glibc >=2.17,<3.0.a0
  - libgcc >=13
  - python >=3.13,<3.14.0a0
  - python_abi 3.13.* *_cp313
  - ruamel.yaml.clib >=0.1.2
  - setuptools
  license: MIT
  license_family: MIT
  size: 253461
  timestamp: 1728738926914
- conda: https://prefix.dev/conda-forge/osx-64/ruamel.yaml-0.17.17-py312h3d0f464_3.conda
  sha256: 6596c84c899658158a1824ab89e149d9e1ee028f7a4f114adb1dc9fcfa272ad4
  md5: 8612c431ff50f397d6e980677578c37f
  depends:
  - __osx >=10.13
  - python >=3.12,<3.13.0a0
  - python_abi 3.12.* *_cp312
  - ruamel.yaml.clib >=0.1.2
  - setuptools
  license: MIT
  license_family: MIT
  size: 251341
  timestamp: 1728738935612
- conda: https://prefix.dev/conda-forge/osx-arm64/ruamel.yaml-0.17.17-py313h63a2874_3.conda
  sha256: 29a8ba2698ec1cc6510b13db0d4a44217201a5152640fb663795308f7969caf7
  md5: 5688dab7282d9038886dfa57e445eeb2
  depends:
  - __osx >=11.0
  - python >=3.13,<3.14.0a0
  - python >=3.13,<3.14.0a0 *_cp313
  - python_abi 3.13.* *_cp313
  - ruamel.yaml.clib >=0.1.2
  - setuptools
  license: MIT
  license_family: MIT
  size: 253774
  timestamp: 1728739049255
- conda: https://prefix.dev/conda-forge/win-64/ruamel.yaml-0.17.17-py312h4389bb4_3.conda
  sha256: 882e831ba2ac4db5e0f19cfbd6a69a0714f7ef90accfdb7afdf23ea9c9c391d8
  md5: 12b2c410e9016b6c72641765a1141192
  depends:
  - python >=3.12,<3.13.0a0
  - python_abi 3.12.* *_cp312
  - ruamel.yaml.clib >=0.1.2
  - setuptools
  - ucrt >=10.0.20348.0
  - vc >=14.2,<15
  - vc14_runtime >=14.29.30139
  license: MIT
  license_family: MIT
  size: 247721
  timestamp: 1728739206454
- conda: https://prefix.dev/conda-forge/linux-64/ruamel.yaml.clib-0.2.8-py313h536fd9c_1.conda
  sha256: ef739ff0b07df6406efcb49eed327d931d4dfa6072f98def6a0ae700e584a338
  md5: d3400df9c9d0b58368bc0c0fc2591c39
  depends:
  - __glibc >=2.17,<3.0.a0
  - libgcc >=13
  - python >=3.13,<3.14.0a0
  - python_abi 3.13.* *_cp313
  license: MIT
  license_family: MIT
  size: 144267
  timestamp: 1728724587572
- conda: https://prefix.dev/conda-forge/osx-64/ruamel.yaml.clib-0.2.8-py312h3d0f464_1.conda
  sha256: b5ddb73db7ca3d4d8780af1761efb97a5f555ae489f287a91367624d4425f498
  md5: f4c0464f98dabcd65064e89991c3c9c2
  depends:
  - __osx >=10.13
  - python >=3.12,<3.13.0a0
  - python_abi 3.12.* *_cp312
  license: MIT
  license_family: MIT
  size: 122331
  timestamp: 1728724619287
- conda: https://prefix.dev/conda-forge/osx-arm64/ruamel.yaml.clib-0.2.8-py313h63a2874_1.conda
  sha256: 8ed7448178b423dbd59cdea422b1fb732c16beacff2cc70f727eff1afd307896
  md5: 34ad7f96e9e4bae5f9a88d0fb04ad557
  depends:
  - __osx >=11.0
  - python >=3.13,<3.14.0a0
  - python >=3.13,<3.14.0a0 *_cp313
  - python_abi 3.13.* *_cp313
  license: MIT
  license_family: MIT
  size: 115973
  timestamp: 1728724684349
- conda: https://prefix.dev/conda-forge/win-64/ruamel.yaml.clib-0.2.8-py312h4389bb4_1.conda
  sha256: d5583406ea6d17391294da0a6dadf9a22aad732d1f658f2d6d12fc50b968c0fa
  md5: 5758e70a80936d7527f70196685c6695
  depends:
  - python >=3.12,<3.13.0a0
  - python_abi 3.12.* *_cp312
  - ucrt >=10.0.20348.0
  - vc >=14.2,<15
  - vc14_runtime >=14.29.30139
  license: MIT
  license_family: MIT
  size: 108926
  timestamp: 1728725024979
- conda: https://prefix.dev/conda-forge/linux-64/ruff-0.14.1-ha3a3aed_0.conda
  noarch: python
  sha256: fab29f194ae2facb591126acd35bcb22cc00283608c6214d555362623df7560f
  md5: 6c6adad295a85b54d8c4ec889c6bda18
  depends:
  - python
  - __glibc >=2.17,<3.0.a0
  - libgcc >=14
  constrains:
  - __glibc >=2.17
  license: MIT
  license_family: MIT
  size: 10982968
  timestamp: 1760643965238
- conda: https://prefix.dev/conda-forge/osx-64/ruff-0.14.1-hba89d1c_0.conda
  noarch: python
  sha256: b7f844189198c8f3dfce8ff5048c42fbc5f800d71eef00ecb0196cc61fbd40b5
  md5: 322ea9f1fc7ac625cdc509ee83d58607
  depends:
  - python
  - __osx >=10.13
  constrains:
  - __osx >=10.13
  license: MIT
  license_family: MIT
  size: 10848684
  timestamp: 1760644103607
- conda: https://prefix.dev/conda-forge/osx-arm64/ruff-0.14.1-h492a034_0.conda
  noarch: python
  sha256: 876780e215d7cbeea5b3ed090d0bc32d811e0c8b5b8d01a528d3864013307ecb
  md5: cafec33d1bff4183d7c891860e8578d9
  depends:
  - python
  - __osx >=11.0
  constrains:
  - __osx >=11.0
  license: MIT
  license_family: MIT
  size: 9937951
  timestamp: 1760644202217
- conda: https://prefix.dev/conda-forge/win-64/ruff-0.14.1-h3e3edff_0.conda
  noarch: python
  sha256: 7eb538c7ad3cd801c3b52ad8d35d00043f21d70161339c2cfb36476c51aee232
  md5: 93b294a1827bebab71d9c3a612f464bb
  depends:
  - python
  - vc >=14.3,<15
  - vc14_runtime >=14.44.35208
  - ucrt >=10.0.20348.0
  license: MIT
  license_family: MIT
  size: 11438834
  timestamp: 1760643968960
- conda: https://prefix.dev/conda-forge/linux-64/rust-1.88.0-h1a8d7c4_0.conda
  sha256: dd68c0e4788660826421548adeb855f8c9c3b559303ad356c56892bb4fa2f455
  md5: c77dfd18f5f3f7648bc1c8aa600e3ff7
  depends:
  - __glibc >=2.17,<3.0.a0
  - gcc_impl_linux-64
  - libgcc >=13
  - libzlib >=1.3.1,<2.0a0
  - rust-std-x86_64-unknown-linux-gnu 1.88.0 h2c6d0dc_0
  - sysroot_linux-64 >=2.17
  license: MIT
  license_family: MIT
  size: 221696092
  timestamp: 1751057661538
- conda: https://prefix.dev/conda-forge/osx-64/rust-1.88.0-h34a2095_0.conda
  sha256: bd50de07239b3c7b34253da9b09a2827eed6d6557d6be6b2a29d39271bcc2acb
  md5: 7216d553f88ca62877a0488ac1500d3c
  depends:
  - rust-std-x86_64-apple-darwin 1.88.0 h38e4360_0
  license: MIT
  license_family: MIT
  size: 239937318
  timestamp: 1751057225609
- conda: https://prefix.dev/conda-forge/osx-arm64/rust-1.88.0-h4ff7c5d_0.conda
  sha256: 3eddfe3559b541b16fbdf75573c846c7ff0c7e01eb9f6df0a1fd9a1feaa3a9a0
  md5: 20efa2b160429d07d9dea21e902ebfff
  depends:
  - rust-std-aarch64-apple-darwin 1.88.0 hf6ec828_0
  license: MIT
  license_family: MIT
  size: 231619939
  timestamp: 1751057438846
- conda: https://prefix.dev/conda-forge/win-64/rust-1.88.0-hf8d6059_0.conda
  sha256: 4207e2e17294f445de3bcf4b3f245dfbf20bd66e83fa5f8f44d6760a9d642027
  md5: 6f46023abb727f149616747fc88a9f7a
  depends:
  - rust-std-x86_64-pc-windows-msvc 1.88.0 h17fc481_0
  license: MIT
  license_family: MIT
  size: 250835268
  timestamp: 1751059235898
- conda: https://prefix.dev/conda-forge/noarch/rust-src-1.88.0-unix_0.conda
  sha256: 8e936e60bd731af3c3890adaa7d043c1aca653848869355da9e7e1c7ba46ba6c
  md5: 2dc51db283c7d4566273f923d4b733eb
  depends:
  - __unix
  constrains:
  - rust >=1.88.0,<1.88.1.0a0
  license: MIT
  license_family: MIT
  size: 3665466
  timestamp: 1751056966320
- conda: https://prefix.dev/conda-forge/noarch/rust-src-1.88.0-win_0.conda
  sha256: f811883a78a142c3b41768b2905d6e25cb7418d544ea1d020458421c350638b9
  md5: 359c94c4e83c16f2451755634aa53eb1
  depends:
  - __win
  constrains:
  - rust >=1.88.0,<1.88.1.0a0
  license: MIT
  license_family: MIT
  size: 3681851
  timestamp: 1751058105734
- conda: https://prefix.dev/conda-forge/noarch/rust-std-aarch64-apple-darwin-1.88.0-hf6ec828_0.conda
  sha256: b14253e50bcafef9a61a289371b018d2664da23ae925b8fe2d52432fef187212
  md5: 90ec3b7a075f493fd5a4782eb00b45c1
  depends:
  - __unix
  constrains:
  - rust >=1.88.0,<1.88.1.0a0
  license: MIT
  license_family: MIT
  size: 33374075
  timestamp: 1751057161230
- conda: https://prefix.dev/conda-forge/noarch/rust-std-x86_64-apple-darwin-1.88.0-h38e4360_0.conda
  sha256: 9fb1f9b52c0e683896bcb8a7400a9863cd1a030ea5b02e6ae121d79b10931563
  md5: d69594a22bc7791ba06dfbc88eb7dda2
  depends:
  - __unix
  constrains:
  - rust >=1.88.0,<1.88.1.0a0
  license: MIT
  license_family: MIT
  size: 35048915
  timestamp: 1751056987131
- conda: https://prefix.dev/conda-forge/noarch/rust-std-x86_64-pc-windows-msvc-1.88.0-h17fc481_0.conda
  sha256: 93526e9ecd738500907c53c2360505c6f00aafe44b65090853346c0f604b5781
  md5: bf0ce8fdd5b7dd1ee308b9fda630f877
  depends:
  - __win
  constrains:
  - rust >=1.88.0,<1.88.1.0a0
  license: MIT
  license_family: MIT
  size: 28047137
  timestamp: 1751059035565
- conda: https://prefix.dev/conda-forge/noarch/rust-std-x86_64-unknown-linux-gnu-1.88.0-h2c6d0dc_0.conda
  sha256: a89f522fb261ab744ea1e4e8a8929a66d7c28e58b4b7e02462dcb644887c9dce
  md5: d62b829141d3fa542a312e2760b8abd4
  depends:
  - __unix
  constrains:
  - rust >=1.88.0,<1.88.1.0a0
  license: MIT
  license_family: MIT
  size: 37041309
  timestamp: 1751057508252
- conda: https://prefix.dev/conda-forge/linux-64/s2n-1.5.23-h8e187f5_0.conda
  sha256: 016fe83763bc837beb205732411583179e2aac1cdef40225d4ad5eeb1bc7b837
  md5: edd15d7a5914dc1d87617a2b7c582d23
  depends:
  - __glibc >=2.17,<3.0.a0
  - libgcc >=14
  - openssl >=3.5.1,<4.0a0
  license: Apache-2.0
  license_family: Apache
  size: 383097
  timestamp: 1753407970803
- conda: https://prefix.dev/conda-forge/noarch/setuptools-80.9.0-pyhff2d567_0.conda
  sha256: 972560fcf9657058e3e1f97186cc94389144b46dbdf58c807ce62e83f977e863
  md5: 4de79c071274a53dcaf2a8c749d1499e
  depends:
  - python >=3.9
  license: MIT
  license_family: MIT
  size: 748788
  timestamp: 1748804951958
- conda: https://prefix.dev/conda-forge/linux-64/shellcheck-0.10.0-ha770c72_0.conda
  sha256: 6809031184c07280dcbaed58e15020317226a3ed234b99cb1bd98384ea5be813
  md5: 61b19e9e334ddcdf8bb2422ee576549e
  license: GPL-3.0-only
  license_family: GPL
  size: 2606806
  timestamp: 1713719553683
- conda: https://prefix.dev/conda-forge/osx-64/shellcheck-0.10.0-h7dd6a17_0.conda
  sha256: 383901632d791e01f6799a8882c202c1fcf5ec2914f869b2bdd8ae6e139c20b7
  md5: 6870813f912971e13d56360d2db55bde
  depends:
  - gmp >=6.3.0,<7.0a0
  license: GPL-3.0-only
  license_family: GPL
  size: 1319826
  timestamp: 1713720882839
- conda: https://prefix.dev/conda-forge/osx-arm64/shellcheck-0.10.0-hecfb573_0.conda
  sha256: d175f46af454d3f2ba97f0a4be8a4fdf962aaec996db54dfcf8044d38da3769c
  md5: 6b2856ca39fa39c438dcd46140cd894e
  depends:
  - gmp >=6.3.0,<7.0a0
  license: GPL-3.0-only
  license_family: GPL
  size: 1320371
  timestamp: 1713720918209
- conda: https://prefix.dev/conda-forge/win-64/shellcheck-0.10.0-h57928b3_0.conda
  sha256: a7a08960774abdf394791867fa5ec26752eaaf4beda70f7daefbb7076054ee9b
  md5: c79f416ceb03e3add6e16381ecfdadd9
  license: GPL-3.0-only
  license_family: GPL
  size: 2904381
  timestamp: 1713721121438
- conda: https://prefix.dev/conda-forge/osx-64/sigtool-0.1.3-h88f4db0_0.tar.bz2
  sha256: 46fdeadf8f8d725819c4306838cdfd1099cd8fe3e17bd78862a5dfdcd6de61cf
  md5: fbfb84b9de9a6939cb165c02c69b1865
  depends:
  - openssl >=3.0.0,<4.0a0
  license: MIT
  license_family: MIT
  size: 213817
  timestamp: 1643442169866
- conda: https://prefix.dev/conda-forge/osx-arm64/sigtool-0.1.3-h44b9a77_0.tar.bz2
  sha256: 70791ae00a3756830cb50451db55f63e2a42a2fa2a8f1bab1ebd36bbb7d55bff
  md5: 4a2cac04f86a4540b8c9b8d8f597848f
  depends:
  - openssl >=3.0.0,<4.0a0
  license: MIT
  license_family: MIT
  size: 210264
  timestamp: 1643442231687
- conda: https://prefix.dev/conda-forge/noarch/six-1.17.0-pyhe01879c_1.conda
  sha256: 458227f759d5e3fcec5d9b7acce54e10c9e1f4f4b7ec978f3bfd54ce4ee9853d
  md5: 3339e3b65d58accf4ca4fb8748ab16b3
  depends:
  - python >=3.9
  - python
  license: MIT
  license_family: MIT
  size: 18455
  timestamp: 1753199211006
- conda: https://prefix.dev/conda-forge/noarch/sysroot_linux-64-2.17-h0157908_18.conda
  sha256: 69ab5804bdd2e8e493d5709eebff382a72fab3e9af6adf93a237ccf8f7dbd624
  md5: 460eba7851277ec1fd80a1a24080787a
  depends:
  - kernel-headers_linux-64 3.10.0 he073ed8_18
  - tzdata
  license: LGPL-2.0-or-later AND LGPL-2.0-or-later WITH exceptions AND GPL-2.0-or-later AND MPL-2.0
  license_family: GPL
  size: 15166921
  timestamp: 1735290488259
- conda: https://prefix.dev/conda-forge/noarch/sysroot_linux-64-2.28-h4ee821c_8.conda
  sha256: 0053c17ffbd9f8af1a7f864995d70121c292e317804120be4667f37c92805426
  md5: 1bad93f0aa428d618875ef3a588a889e
  depends:
  - __glibc >=2.28
  - kernel-headers_linux-64 4.18.0 he073ed8_8
  - tzdata
  license: LGPL-2.0-or-later AND LGPL-2.0-or-later WITH exceptions AND GPL-2.0-or-later
  license_family: GPL
  size: 24210909
  timestamp: 1752669140965
- conda: https://prefix.dev/conda-forge/osx-64/tapi-1300.6.5-h390ca13_0.conda
  sha256: f97372a1c75b749298cb990405a690527e8004ff97e452ed2c59e4bc6a35d132
  md5: c6ee25eb54accb3f1c8fc39203acfaf1
  depends:
  - __osx >=10.13
  - libcxx >=17.0.0.a0
  - ncurses >=6.5,<7.0a0
  license: NCSA
  license_family: MIT
  size: 221236
  timestamp: 1725491044729
- conda: https://prefix.dev/conda-forge/osx-arm64/tapi-1300.6.5-h03f4b80_0.conda
  sha256: 37cd4f62ec023df8a6c6f9f6ffddde3d6620a83cbcab170a8fff31ef944402e5
  md5: b703bc3e6cba5943acf0e5f987b5d0e2
  depends:
  - __osx >=11.0
  - libcxx >=17.0.0.a0
  - ncurses >=6.5,<7.0a0
  license: NCSA
  license_family: MIT
  size: 207679
  timestamp: 1725491499758
- conda: https://prefix.dev/conda-forge/linux-64/tbb-2022.0.0-hceb3a55_0.conda
  sha256: 2f7931cad1682d8b6bdc90dbb51edf01f6f5c33fc00392c396d63e24437df1e8
  md5: 79f0161f3ca73804315ca980f65d9c60
  depends:
  - __glibc >=2.17,<3.0.a0
  - libgcc >=13
  - libhwloc >=2.11.2,<2.11.3.0a0
  - libstdcxx >=13
  license: Apache-2.0
  license_family: APACHE
  size: 178584
  timestamp: 1730477634943
- conda: https://prefix.dev/conda-forge/linux-64/tbb-2022.2.0-hb60516a_0.conda
  sha256: 39f1213d6bd25c4da529899d66d559634842aa42288ce7efa7f7fc8556a08f38
  md5: 14dbfb03c196042efb72df45f036f3aa
  depends:
  - __glibc >=2.17,<3.0.a0
  - libgcc >=14
  - libhwloc >=2.12.1,<2.12.2.0a0
  - libstdcxx >=14
  license: Apache-2.0
  license_family: APACHE
  size: 182946
  timestamp: 1753179082550
- conda: https://prefix.dev/conda-forge/linux-64/tk-8.6.13-noxft_h4845f30_101.conda
  sha256: e0569c9caa68bf476bead1bed3d79650bb080b532c64a4af7d8ca286c08dea4e
  md5: d453b98d9c83e71da0741bb0ff4d76bc
  depends:
  - libgcc-ng >=12
  - libzlib >=1.2.13,<2.0.0a0
  license: TCL
  license_family: BSD
  size: 3318875
  timestamp: 1699202167581
- conda: https://prefix.dev/conda-forge/linux-64/tk-8.6.13-noxft_hd72426e_102.conda
  sha256: a84ff687119e6d8752346d1d408d5cf360dee0badd487a472aa8ddedfdc219e1
  md5: a0116df4f4ed05c303811a837d5b39d8
  depends:
  - __glibc >=2.17,<3.0.a0
  - libgcc >=13
  - libzlib >=1.3.1,<2.0a0
  license: TCL
  license_family: BSD
  size: 3285204
  timestamp: 1748387766691
- conda: https://prefix.dev/conda-forge/osx-64/tk-8.6.13-h1abcd95_1.conda
  sha256: 30412b2e9de4ff82d8c2a7e5d06a15f4f4fef1809a72138b6ccb53a33b26faf5
  md5: bf830ba5afc507c6232d4ef0fb1a882d
  depends:
  - libzlib >=1.2.13,<2.0.0a0
  license: TCL
  license_family: BSD
  size: 3270220
  timestamp: 1699202389792
- conda: https://prefix.dev/conda-forge/osx-64/tk-8.6.13-hf689a15_2.conda
  sha256: b24468006a96b71a5f4372205ea7ec4b399b0f2a543541e86f883de54cd623fc
  md5: 9864891a6946c2fe037c02fca7392ab4
  depends:
  - __osx >=10.13
  - libzlib >=1.3.1,<2.0a0
  license: TCL
  license_family: BSD
  size: 3259809
  timestamp: 1748387843735
- conda: https://prefix.dev/conda-forge/osx-arm64/tk-8.6.13-h5083fa2_1.conda
  sha256: 72457ad031b4c048e5891f3f6cb27a53cb479db68a52d965f796910e71a403a8
  md5: b50a57ba89c32b62428b71a875291c9b
  depends:
  - libzlib >=1.2.13,<2.0.0a0
  license: TCL
  license_family: BSD
  size: 3145523
  timestamp: 1699202432999
- conda: https://prefix.dev/conda-forge/osx-arm64/tk-8.6.13-h892fb3f_2.conda
  sha256: cb86c522576fa95c6db4c878849af0bccfd3264daf0cc40dd18e7f4a7bfced0e
  md5: 7362396c170252e7b7b0c8fb37fe9c78
  depends:
  - __osx >=11.0
  - libzlib >=1.3.1,<2.0a0
  license: TCL
  license_family: BSD
  size: 3125538
  timestamp: 1748388189063
- conda: https://prefix.dev/conda-forge/win-64/tk-8.6.13-h2c6b04d_2.conda
  sha256: e3614b0eb4abcc70d98eae159db59d9b4059ed743ef402081151a948dce95896
  md5: ebd0e761de9aa879a51d22cc721bd095
  depends:
  - ucrt >=10.0.20348.0
  - vc >=14.2,<15
  - vc14_runtime >=14.29.30139
  license: TCL
  license_family: BSD
  size: 3466348
  timestamp: 1748388121356
- conda: https://prefix.dev/conda-forge/win-64/tk-8.6.13-h5226925_1.conda
  sha256: 2c4e914f521ccb2718946645108c9bd3fc3216ba69aea20c2c3cedbd8db32bb1
  md5: fc048363eb8f03cd1737600a5d08aafe
  depends:
  - ucrt >=10.0.20348.0
  - vc >=14.2,<15
  - vc14_runtime >=14.29.30139
  license: TCL
  license_family: BSD
  size: 3503410
  timestamp: 1699202577803
- conda: https://prefix.dev/conda-forge/linux-64/typos-1.29.9-h8fae777_0.conda
  sha256: cb2965542111335dfa38261c35af1e34847ddd38bc55c2ed83056e465ba68936
  md5: ae15f126353ad642edd44ad71a133ba3
  depends:
  - __glibc >=2.17,<3.0.a0
  - libgcc >=13
  constrains:
  - __glibc >=2.17
  license: MIT
  license_family: MIT
  size: 3459688
  timestamp: 1740089301161
- conda: https://prefix.dev/conda-forge/osx-64/typos-1.29.9-h371c88c_0.conda
  sha256: bc12ce73c63a745c9e135a526b2d20a2ed38c327eaf31977d6a7880351f2a568
  md5: 3597a15e9057356d002c416f4f900bb0
  depends:
  - __osx >=10.13
  constrains:
  - __osx >=10.13
  license: MIT
  license_family: MIT
  size: 2748160
  timestamp: 1740089375446
- conda: https://prefix.dev/conda-forge/osx-arm64/typos-1.29.9-h0716509_0.conda
  sha256: 653c07e42821b528d9fa7698097d7b35172a91bd860116ca26cfeeccfe6db8e2
  md5: 9be32b243ca5def8589fd7adfab161c4
  depends:
  - __osx >=11.0
  constrains:
  - __osx >=11.0
  license: MIT
  license_family: MIT
  size: 2704544
  timestamp: 1740089239109
- conda: https://prefix.dev/conda-forge/win-64/typos-1.29.9-ha073cba_0.conda
  sha256: 307476ebf869ba6f0d0eee1bb81dd834905b3a9b3c696581a34ff716ec6ac20d
  md5: bf11f8f9895b287d377cfcfd0a892010
  depends:
  - ucrt >=10.0.20348.0
  - vc >=14.2,<15
  - vc14_runtime >=14.29.30139
  license: MIT
  license_family: MIT
  size: 2573173
  timestamp: 1740089655993
- conda: https://prefix.dev/conda-forge/noarch/tzdata-2025a-h78e105d_0.conda
  sha256: c4b1ae8a2931fe9b274c44af29c5475a85b37693999f8c792dad0f8c6734b1de
  md5: dbcace4706afdfb7eb891f7b37d07c04
  license: LicenseRef-Public-Domain
  size: 122921
  timestamp: 1737119101255
- conda: https://prefix.dev/conda-forge/noarch/tzdata-2025b-h78e105d_0.conda
  sha256: 5aaa366385d716557e365f0a4e9c3fca43ba196872abbbe3d56bb610d131e192
  md5: 4222072737ccff51314b5ece9c7d6f5a
  license: LicenseRef-Public-Domain
  size: 122968
  timestamp: 1742727099393
- conda: https://prefix.dev/conda-forge/win-64/ucrt-10.0.22621.0-h57928b3_1.conda
  sha256: db8dead3dd30fb1a032737554ce91e2819b43496a0db09927edf01c32b577450
  md5: 6797b005cd0f439c4c5c9ac565783700
  constrains:
  - vs2015_runtime >=14.29.30037
  license: LicenseRef-MicrosoftWindowsSDK10
  size: 559710
  timestamp: 1728377334097
- conda: https://prefix.dev/conda-forge/win-64/ucrt-10.0.26100.0-h57928b3_0.conda
  sha256: 3005729dce6f3d3f5ec91dfc49fc75a0095f9cd23bab49efb899657297ac91a5
  md5: 71b24316859acd00bdb8b38f5e2ce328
  constrains:
  - vc14_runtime >=14.29.30037
  - vs2015_runtime >=14.29.30037
  license: LicenseRef-MicrosoftWindowsSDK10
  size: 694692
  timestamp: 1756385147981
- conda: https://prefix.dev/conda-forge/noarch/urllib3-1.26.19-pyhd8ed1ab_0.conda
  sha256: 543ebab5241418a4e0d4d9e356ef13e4361504810a067a01481660bb35eb5643
  md5: 6bb37c314b3cc1515dcf086ffe01c46e
  depends:
  - brotli-python >=1.0.9
  - pysocks >=1.5.6,<2.0,!=1.5.7
  - python >=3.7
  license: MIT
  license_family: MIT
  size: 115125
  timestamp: 1718728467518
- conda: https://prefix.dev/conda-forge/win-64/vc-14.3-h41ae7f8_31.conda
  sha256: cb357591d069a1e6cb74199a8a43a7e3611f72a6caed9faa49dbb3d7a0a98e0b
  md5: 28f4ca1e0337d0f27afb8602663c5723
  depends:
  - vc14_runtime >=14.44.35208
  track_features:
  - vc14
  license: BSD-3-Clause
  license_family: BSD
  size: 18249
  timestamp: 1753739241465
- conda: https://prefix.dev/conda-forge/win-64/vc-14.3-h5fd82a7_24.conda
  sha256: 7ce178cf139ccea5079f9c353b3d8415d1d49b0a2f774662c355d3f89163d7b4
  md5: 00cf3a61562bd53bd5ea99e6888793d0
  depends:
  - vc14_runtime >=14.40.33810
  track_features:
  - vc14
  license: BSD-3-Clause
  license_family: BSD
  size: 17693
  timestamp: 1737627189024
- conda: https://prefix.dev/conda-forge/win-64/vc14_runtime-14.42.34433-h6356254_24.conda
  sha256: abda97b8728cf6e3c37df8f1178adde7219bed38b96e392cb3be66336386d32e
  md5: 2441e010ee255e6a38bf16705a756e94
  depends:
  - ucrt >=10.0.20348.0
  constrains:
  - vs2015_runtime 14.42.34433.* *_24
  license: LicenseRef-MicrosoftVisualCpp2015-2022Runtime
  license_family: Proprietary
  size: 753531
  timestamp: 1737627061911
- conda: https://prefix.dev/conda-forge/win-64/vc14_runtime-14.44.35208-h818238b_26.conda
  sha256: 7bad6e25a7c836d99011aee59dcf600b7f849a6fa5caa05a406255527e80a703
  md5: 14d65350d3f5c8ff163dc4f76d6e2830
  depends:
  - ucrt >=10.0.20348.0
  constrains:
  - vs2015_runtime 14.44.35208.* *_26
  license: LicenseRef-MicrosoftVisualCpp2015-2022Runtime
  license_family: Proprietary
  size: 756109
  timestamp: 1750371459116
- conda: https://prefix.dev/conda-forge/win-64/vc14_runtime-14.44.35208-h818238b_31.conda
  sha256: af4b4b354b87a9a8d05b8064ff1ea0b47083274f7c30b4eb96bc2312c9b5f08f
  md5: 603e41da40a765fd47995faa021da946
  depends:
  - ucrt >=10.0.20348.0
  - vcomp14 14.44.35208 h818238b_31
  constrains:
  - vs2015_runtime 14.44.35208.* *_31
  license: LicenseRef-MicrosoftVisualCpp2015-2022Runtime
  license_family: Proprietary
  size: 682424
  timestamp: 1753739239305
- conda: https://prefix.dev/conda-forge/win-64/vcomp14-14.44.35208-h818238b_31.conda
  sha256: 67b317b64f47635415776718d25170a9a6f9a1218c0f5a6202bfd687e07b6ea4
  md5: a6b1d5c1fc3cb89f88f7179ee6a9afe3
  depends:
  - ucrt >=10.0.20348.0
  constrains:
  - vs2015_runtime 14.44.35208.* *_31
  license: LicenseRef-MicrosoftVisualCpp2015-2022Runtime
  license_family: Proprietary
  size: 113963
  timestamp: 1753739198723
- conda: https://prefix.dev/conda-forge/win-64/vs2015_runtime-14.42.34433-hfef2bbc_24.conda
  sha256: 09102e0bd283af65772c052d85028410b0c31989b3cd96c260485d28e270836e
  md5: 117fcc5b86c48f3b322b0722258c7259
  depends:
  - vc14_runtime >=14.42.34433
  license: BSD-3-Clause
  license_family: BSD
  size: 17669
  timestamp: 1737627066773
- conda: https://prefix.dev/conda-forge/win-64/vs2015_runtime-14.44.35208-h38c0c73_26.conda
  sha256: d18d77c8edfbad37fa0e0bb0f543ad80feb85e8fe5ced0f686b8be463742ec0b
  md5: 312f3a0a6b3c5908e79ce24002411e32
  depends:
  - vc14_runtime >=14.44.35208
  license: BSD-3-Clause
  license_family: BSD
  size: 17888
  timestamp: 1750371463202
- conda: https://prefix.dev/conda-forge/win-64/vs2022_win-64-19.44.35207-ha74f236_26.conda
  sha256: 43c833a91c04bf53c85deff4bea505fa5173a79981909dc8116e7b6709bae39c
  md5: 3b88259844a981083c4efab022071768
  depends:
  - vswhere
  constrains:
  - vs_win-64 2022.14
  track_features:
  - vc14
  license: BSD-3-Clause
  license_family: BSD
  size: 20679
  timestamp: 1750371462464
- conda: https://prefix.dev/conda-forge/win-64/vs2022_win-64-19.44.35207-ha74f236_30.conda
  sha256: 8bb1fe86faf13d185fc64e3a57c9d922ff8e3fbf0bae10325416a6b14378a1f7
  md5: 1beb10b037c46705170513c55d7c390a
  depends:
  - vswhere
  constrains:
  - vs_win-64 2022.14
  track_features:
  - vc14
  license: BSD-3-Clause
  license_family: BSD
  size: 20680
  timestamp: 1753139847118
- conda: https://prefix.dev/conda-forge/noarch/vswhere-3.1.7-h40126e0_1.conda
  sha256: b72270395326dc56de9bd6ca82f63791b3c8c9e2b98e25242a9869a4ca821895
  md5: f622897afff347b715d046178ad745a5
  depends:
  - __win
  license: MIT
  license_family: MIT
  size: 238764
  timestamp: 1745560912727
- conda: https://prefix.dev/conda-forge/win-64/vswhere-3.1.7-h57928b3_0.conda
  sha256: 8caeda9c0898cb8ee2cf4f45640dbbbdf772ddc01345cfb0f7b352c58b4d8025
  md5: ba83df93b48acfc528f5464c9a882baa
  license: MIT
  license_family: MIT
  size: 219013
  timestamp: 1719460515960
- conda: https://prefix.dev/conda-forge/noarch/wcwidth-0.2.13-pyhd8ed1ab_1.conda
  sha256: f21e63e8f7346f9074fd00ca3b079bd3d2fa4d71f1f89d5b6934bf31446dc2a5
  md5: b68980f2495d096e71c7fd9d7ccf63e6
  depends:
  - python >=3.9
  license: MIT
  license_family: MIT
  size: 32581
  timestamp: 1733231433877
- conda: https://prefix.dev/conda-forge/noarch/win_inet_pton-1.1.0-pyh7428d3b_8.conda
  sha256: 93807369ab91f230cf9e6e2a237eaa812492fe00face5b38068735858fba954f
  md5: 46e441ba871f524e2b067929da3051c2
  depends:
  - __win
  - python >=3.9
  license: LicenseRef-Public-Domain
  size: 9555
  timestamp: 1733130678956
- conda: https://prefix.dev/conda-forge/linux-64/xz-5.6.4-hbcc6ac9_0.conda
  sha256: 91fc251034fa5199919680aa50299296d89da54b2d066fb6e6a60461c17c0c4a
  md5: bb511c87804cf7220246a3a6efc45c22
  depends:
  - __glibc >=2.17,<3.0.a0
  - libgcc >=13
  - liblzma 5.6.4 hb9d3cd8_0
  - liblzma-devel 5.6.4 hb9d3cd8_0
  - xz-gpl-tools 5.6.4 hbcc6ac9_0
  - xz-tools 5.6.4 hb9d3cd8_0
  license: 0BSD AND LGPL-2.1-or-later AND GPL-2.0-or-later
  size: 23477
  timestamp: 1738525395307
- conda: https://prefix.dev/conda-forge/linux-64/xz-5.8.1-hbcc6ac9_2.conda
  sha256: 802725371682ea06053971db5b4fb7fbbcaee9cb1804ec688f55e51d74660617
  md5: 68eae977d7d1196d32b636a026dc015d
  depends:
  - __glibc >=2.17,<3.0.a0
  - libgcc >=13
  - liblzma 5.8.1 hb9d3cd8_2
  - liblzma-devel 5.8.1 hb9d3cd8_2
  - xz-gpl-tools 5.8.1 hbcc6ac9_2
  - xz-tools 5.8.1 hb9d3cd8_2
  license: 0BSD AND LGPL-2.1-or-later AND GPL-2.0-or-later
  size: 23987
  timestamp: 1749230104359
- conda: https://prefix.dev/conda-forge/osx-64/xz-5.6.4-h357f2ed_0.conda
  sha256: 6412811e1592b530e84ea5030dedd7088fbe3258fdad9e60253d681b5be367a2
  md5: 702db4b35cffa4f94b94414066ffbb2b
  depends:
  - __osx >=10.13
  - liblzma 5.6.4 hd471939_0
  - liblzma-devel 5.6.4 hd471939_0
  - xz-gpl-tools 5.6.4 h357f2ed_0
  - xz-tools 5.6.4 hd471939_0
  license: 0BSD AND LGPL-2.1-or-later AND GPL-2.0-or-later
  size: 23585
  timestamp: 1738525517200
- conda: https://prefix.dev/conda-forge/osx-64/xz-5.8.1-h357f2ed_2.conda
  sha256: 89248de6c9417522b6fec011dc26b81c25af731a31ba91e668f72f1b9aab05d7
  md5: 7eee908c7df8478c1f35b28efa2e42b1
  depends:
  - __osx >=10.13
  - liblzma 5.8.1 hd471939_2
  - liblzma-devel 5.8.1 hd471939_2
  - xz-gpl-tools 5.8.1 h357f2ed_2
  - xz-tools 5.8.1 hd471939_2
  license: 0BSD AND LGPL-2.1-or-later AND GPL-2.0-or-later
  size: 24033
  timestamp: 1749230223096
- conda: https://prefix.dev/conda-forge/osx-arm64/xz-5.6.4-h9a6d368_0.conda
  sha256: 0ca773e9d3af963414ac9d78c699c5048902bd336fbc989480c5e8a297cfcd10
  md5: b6e676c2c7fde19f56e052acb6acc540
  depends:
  - __osx >=11.0
  - liblzma 5.6.4 h39f12f2_0
  - liblzma-devel 5.6.4 h39f12f2_0
  - xz-gpl-tools 5.6.4 h9a6d368_0
  - xz-tools 5.6.4 h39f12f2_0
  license: 0BSD AND LGPL-2.1-or-later AND GPL-2.0-or-later
  size: 23661
  timestamp: 1738525523535
- conda: https://prefix.dev/conda-forge/osx-arm64/xz-5.8.1-h9a6d368_2.conda
  sha256: afb747cf017b67cc31d54c6e6c4bd1b1e179fe487a3d23a856232ed7fd0b099b
  md5: 39435c82e5a007ef64cbb153ecc40cfd
  depends:
  - __osx >=11.0
  - liblzma 5.8.1 h39f12f2_2
  - liblzma-devel 5.8.1 h39f12f2_2
  - xz-gpl-tools 5.8.1 h9a6d368_2
  - xz-tools 5.8.1 h39f12f2_2
  license: 0BSD AND LGPL-2.1-or-later AND GPL-2.0-or-later
  size: 23995
  timestamp: 1749230346887
- conda: https://prefix.dev/conda-forge/linux-64/xz-gpl-tools-5.6.4-hbcc6ac9_0.conda
  sha256: 300fc4e5993a36c979e61b1a38d00f0c23c0c56d5989be537cbc7bd8658254ed
  md5: 246840b451f7a66bd68869e56b066dd5
  depends:
  - __glibc >=2.17,<3.0.a0
  - libgcc >=13
  - liblzma 5.6.4 hb9d3cd8_0
  license: 0BSD AND LGPL-2.1-or-later AND GPL-2.0-or-later
  size: 33285
  timestamp: 1738525381548
- conda: https://prefix.dev/conda-forge/linux-64/xz-gpl-tools-5.8.1-hbcc6ac9_2.conda
  sha256: 840838dca829ec53f1160f3fca6dbfc43f2388b85f15d3e867e69109b168b87b
  md5: bf627c16aa26231720af037a2709ab09
  depends:
  - __glibc >=2.17,<3.0.a0
  - libgcc >=13
  - liblzma 5.8.1 hb9d3cd8_2
  constrains:
  - xz 5.8.1.*
  license: 0BSD AND LGPL-2.1-or-later AND GPL-2.0-or-later
  size: 33911
  timestamp: 1749230090353
- conda: https://prefix.dev/conda-forge/osx-64/xz-gpl-tools-5.6.4-h357f2ed_0.conda
  sha256: 57430768c0f26413dadec7fa4ac203984372a67e906a271f68777d1ad0085d20
  md5: bbe2c5315d02654eb195bdf012bad66c
  depends:
  - __osx >=10.13
  - liblzma 5.6.4 hd471939_0
  license: 0BSD AND LGPL-2.1-or-later AND GPL-2.0-or-later
  size: 33480
  timestamp: 1738525498669
- conda: https://prefix.dev/conda-forge/osx-64/xz-gpl-tools-5.8.1-h357f2ed_2.conda
  sha256: 5cdadfff31de7f50d1b2f919dd80697c0a08d90f8d6fb89f00c93751ec135c3c
  md5: d4044359fad6af47224e9ef483118378
  depends:
  - __osx >=10.13
  - liblzma 5.8.1 hd471939_2
  constrains:
  - xz 5.8.1.*
  license: 0BSD AND LGPL-2.1-or-later AND GPL-2.0-or-later
  size: 33890
  timestamp: 1749230206830
- conda: https://prefix.dev/conda-forge/osx-arm64/xz-gpl-tools-5.6.4-h9a6d368_0.conda
  sha256: a380a32a392df8e9c03399197d3e3c6da1b98873b8733b8a9e22d3689a775471
  md5: a2580f5af9e67d0e44a97c015eea94d3
  depends:
  - __osx >=11.0
  - liblzma 5.6.4 h39f12f2_0
  license: 0BSD AND LGPL-2.1-or-later AND GPL-2.0-or-later
  size: 33416
  timestamp: 1738525507604
- conda: https://prefix.dev/conda-forge/osx-arm64/xz-gpl-tools-5.8.1-h9a6d368_2.conda
  sha256: a0790cfb48d240e7b655b0d797a00040219cf39e3ee38e2104e548515df4f9c2
  md5: 09b1442c1d49ac7c5f758c44695e77d1
  depends:
  - __osx >=11.0
  - liblzma 5.8.1 h39f12f2_2
  constrains:
  - xz 5.8.1.*
  license: 0BSD AND LGPL-2.1-or-later AND GPL-2.0-or-later
  size: 34103
  timestamp: 1749230329933
- conda: https://prefix.dev/conda-forge/linux-64/xz-tools-5.6.4-hb9d3cd8_0.conda
  sha256: 57506a312d8cfbee98217fb382822bd49794ea6318dd4e0413a0d588dc6f4f69
  md5: a098f9f949af52610fdceb8e35b57513
  depends:
  - __glibc >=2.17,<3.0.a0
  - libgcc >=13
  - liblzma 5.6.4 hb9d3cd8_0
  license: 0BSD AND LGPL-2.1-or-later
  size: 89735
  timestamp: 1738525367692
- conda: https://prefix.dev/conda-forge/linux-64/xz-tools-5.8.1-hb9d3cd8_2.conda
  sha256: 58034f3fca491075c14e61568ad8b25de00cb3ae479de3e69be6d7ee5d3ace28
  md5: 1bad2995c8f1c8075c6c331bf96e46fb
  depends:
  - __glibc >=2.17,<3.0.a0
  - libgcc >=13
  - liblzma 5.8.1 hb9d3cd8_2
  constrains:
  - xz 5.8.1.*
  license: 0BSD AND LGPL-2.1-or-later
  size: 96433
  timestamp: 1749230076687
- conda: https://prefix.dev/conda-forge/osx-64/xz-tools-5.6.4-hd471939_0.conda
  sha256: 5361cadd518a24a19b009cfea1c113bea979b040858a15bbbd3a58c4d4f9774a
  md5: 479783497192d1ad6671cbd0080f6dcb
  depends:
  - __osx >=10.13
  - liblzma 5.6.4 hd471939_0
  license: 0BSD AND LGPL-2.1-or-later
  size: 81728
  timestamp: 1738525483936
- conda: https://prefix.dev/conda-forge/osx-64/xz-tools-5.8.1-hd471939_2.conda
  sha256: 3b1d8958f8dceaa4442100d5326b2ec9bcc2e8d7ee55345bf7101dc362fb9868
  md5: 349148960ad74aece88028f2b5c62c51
  depends:
  - __osx >=10.13
  - liblzma 5.8.1 hd471939_2
  constrains:
  - xz 5.8.1.*
  license: 0BSD AND LGPL-2.1-or-later
  size: 85777
  timestamp: 1749230191007
- conda: https://prefix.dev/conda-forge/osx-arm64/xz-tools-5.6.4-h39f12f2_0.conda
  sha256: 4f18cc820f63ad3783c38763eb84132db00940d3291c0d03dc66ec8582e0cf84
  md5: e0ecdb9bfea05d0a763453071e375fc6
  depends:
  - __osx >=11.0
  - liblzma 5.6.4 h39f12f2_0
  license: 0BSD AND LGPL-2.1-or-later
  size: 81197
  timestamp: 1738525493814
- conda: https://prefix.dev/conda-forge/osx-arm64/xz-tools-5.8.1-h39f12f2_2.conda
  sha256: 9d1232705e3d175f600dc8e344af9182d0341cdaa73d25330591a28532951063
  md5: 37996935aa33138fca43e4b4563b6a28
  depends:
  - __osx >=11.0
  - liblzma 5.8.1 h39f12f2_2
  constrains:
  - xz 5.8.1.*
  license: 0BSD AND LGPL-2.1-or-later
  size: 86425
  timestamp: 1749230316106
- conda: https://prefix.dev/conda-forge/linux-64/zlib-1.3.1-hb9d3cd8_2.conda
  sha256: 5d7c0e5f0005f74112a34a7425179f4eb6e73c92f5d109e6af4ddeca407c92ab
  md5: c9f075ab2f33b3bbee9e62d4ad0a6cd8
  depends:
  - __glibc >=2.17,<3.0.a0
  - libgcc >=13
  - libzlib 1.3.1 hb9d3cd8_2
  license: Zlib
  license_family: Other
  size: 92286
  timestamp: 1727963153079
- conda: https://prefix.dev/conda-forge/osx-64/zlib-1.3.1-hd23fc13_2.conda
  sha256: 219edbdfe7f073564375819732cbf7cc0d7c7c18d3f546a09c2dfaf26e4d69f3
  md5: c989e0295dcbdc08106fe5d9e935f0b9
  depends:
  - __osx >=10.13
  - libzlib 1.3.1 hd23fc13_2
  license: Zlib
  license_family: Other
  size: 88544
  timestamp: 1727963189976
- conda: https://prefix.dev/conda-forge/osx-arm64/zlib-1.3.1-h8359307_2.conda
  sha256: 58f8860756680a4831c1bf4f294e2354d187f2e999791d53b1941834c4b37430
  md5: e3170d898ca6cb48f1bb567afb92f775
  depends:
  - __osx >=11.0
  - libzlib 1.3.1 h8359307_2
  license: Zlib
  license_family: Other
  size: 77606
  timestamp: 1727963209370
- conda: https://prefix.dev/conda-forge/linux-64/zstd-1.5.7-hb8e6e7a_1.conda
  sha256: 532d3623961e34c53aba98db2ad0a33b7a52ff90d6960e505fb2d2efc06bb7da
  md5: 02e4e2fa41a6528afba2e54cbc4280ff
  depends:
  - __glibc >=2.17,<3.0.a0
  - libgcc >=13
  - libstdcxx >=13
  - libzlib >=1.3.1,<2.0a0
  license: BSD-3-Clause
  license_family: BSD
  size: 567419
  timestamp: 1740255350233
- conda: https://prefix.dev/conda-forge/linux-64/zstd-1.5.7-hb8e6e7a_2.conda
  sha256: a4166e3d8ff4e35932510aaff7aa90772f84b4d07e9f6f83c614cba7ceefe0eb
  md5: 6432cb5d4ac0046c3ac0a8a0f95842f9
  depends:
  - __glibc >=2.17,<3.0.a0
  - libgcc >=13
  - libstdcxx >=13
  - libzlib >=1.3.1,<2.0a0
  license: BSD-3-Clause
  license_family: BSD
  size: 567578
  timestamp: 1742433379869
- conda: https://prefix.dev/conda-forge/osx-64/zstd-1.5.7-h8210216_1.conda
  sha256: 60042f68a56124b72c7fedc3c45bf8da7a53665175fcebdf1e248f6d9a59f339
  md5: b6931d7aedc272edf329a632d840e3d9
  depends:
  - __osx >=10.13
  - libzlib >=1.3.1,<2.0a0
  license: BSD-3-Clause
  license_family: BSD
  size: 486288
  timestamp: 1740255318890
- conda: https://prefix.dev/conda-forge/osx-64/zstd-1.5.7-h8210216_2.conda
  sha256: c171c43d0c47eed45085112cb00c8c7d4f0caa5a32d47f2daca727e45fb98dca
  md5: cd60a4a5a8d6a476b30d8aa4bb49251a
  depends:
  - __osx >=10.13
  - libzlib >=1.3.1,<2.0a0
  license: BSD-3-Clause
  license_family: BSD
  size: 485754
  timestamp: 1742433356230
- conda: https://prefix.dev/conda-forge/osx-arm64/zstd-1.5.7-h6491c7d_1.conda
  sha256: f49bbeeb3a8ead81920e6c695fff1260cbd221e2cfcdf9fb34207260fbd60816
  md5: 66e5c4b02aa97230459efdd4f64c8ce6
  depends:
  - __osx >=11.0
  - libzlib >=1.3.1,<2.0a0
  license: BSD-3-Clause
  license_family: BSD
  size: 399981
  timestamp: 1740255382232
- conda: https://prefix.dev/conda-forge/osx-arm64/zstd-1.5.7-h6491c7d_2.conda
  sha256: 0d02046f57f7a1a3feae3e9d1aa2113788311f3cf37a3244c71e61a93177ba67
  md5: e6f69c7bcccdefa417f056fa593b40f0
  depends:
  - __osx >=11.0
  - libzlib >=1.3.1,<2.0a0
  license: BSD-3-Clause
  license_family: BSD
  size: 399979
  timestamp: 1742433432699<|MERGE_RESOLUTION|>--- conflicted
+++ resolved
@@ -5358,11 +5358,7 @@
   - __glibc >=2.17
   license: BSD-3-Clause
   input:
-<<<<<<< HEAD
     hash: 38c764a6815ae3fc62dff70431c8be379965e22991ad911e87f99a7db1556084
-=======
-    hash: ba1d6fb87453f958ada5a68677fd4f480bfe9a9b996a4b2479564f8256d1531a
->>>>>>> b4153e62
     globs:
     - ../../Cargo.toml
     - ../Cargo.toml
@@ -5376,11 +5372,7 @@
   - __osx >=10.13
   license: BSD-3-Clause
   input:
-<<<<<<< HEAD
     hash: 38c764a6815ae3fc62dff70431c8be379965e22991ad911e87f99a7db1556084
-=======
-    hash: ba1d6fb87453f958ada5a68677fd4f480bfe9a9b996a4b2479564f8256d1531a
->>>>>>> b4153e62
     globs:
     - ../../Cargo.toml
     - ../Cargo.toml
@@ -5394,11 +5386,7 @@
   - __osx >=11.0
   license: BSD-3-Clause
   input:
-<<<<<<< HEAD
     hash: 38c764a6815ae3fc62dff70431c8be379965e22991ad911e87f99a7db1556084
-=======
-    hash: ba1d6fb87453f958ada5a68677fd4f480bfe9a9b996a4b2479564f8256d1531a
->>>>>>> b4153e62
     globs:
     - ../../Cargo.toml
     - ../Cargo.toml
@@ -5410,11 +5398,7 @@
   subdir: win-64
   license: BSD-3-Clause
   input:
-<<<<<<< HEAD
     hash: 38c764a6815ae3fc62dff70431c8be379965e22991ad911e87f99a7db1556084
-=======
-    hash: ba1d6fb87453f958ada5a68677fd4f480bfe9a9b996a4b2479564f8256d1531a
->>>>>>> b4153e62
     globs:
     - ../../Cargo.toml
     - ../Cargo.toml
