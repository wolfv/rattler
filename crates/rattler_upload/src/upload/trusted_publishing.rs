// This code has been adapted from uv under https://github.com/astral-sh/uv/blob/c5caf92edf539a9ebf24d375871178f8f8a0ab93/crates/uv-publish/src/trusted_publishing.rs
// The original code is dual-licensed under Apache-2.0 and MIT

//! Trusted publishing (via OIDC) with GitHub Actions, GitLab CI, and Google Cloud.

use reqwest::StatusCode;
use reqwest_middleware::ClientWithMiddleware;
use serde::{Deserialize, Serialize};
use std::env;
use std::env::VarError;
use std::ffi::OsString;
use thiserror::Error;
use url::Url;

use crate::utils::console_utils::{github_action_runner, gitlab_ci_runner, google_cloud_runner};
use crate::utils::consts;

/// Represents the CI provider being used for trusted publishing.
#[derive(Debug, Clone, Copy, PartialEq, Eq)]
pub enum CiProvider {
    GitHubActions,
    GitLabCI,
    GoogleCloud,
}

impl std::fmt::Display for CiProvider {
    fn fmt(&self, f: &mut std::fmt::Formatter<'_>) -> std::fmt::Result {
        match self {
            CiProvider::GitHubActions => write!(f, "GitHub Actions"),
            CiProvider::GitLabCI => write!(f, "GitLab CI"),
            CiProvider::GoogleCloud => write!(f, "Google Cloud"),
        }
    }
}

/// Detects which CI provider is being used, if any.
pub fn detect_ci_provider() -> Option<CiProvider> {
    if github_action_runner() {
        Some(CiProvider::GitHubActions)
    } else if gitlab_ci_runner() {
        Some(CiProvider::GitLabCI)
    } else if google_cloud_runner() {
        Some(CiProvider::GoogleCloud)
    } else {
        None
    }
}

/// If applicable, attempt obtaining a token for trusted publishing.
pub async fn check_trusted_publishing(
    client: &ClientWithMiddleware,
    prefix_url: &Url,
) -> TrustedPublishResult {
    // Check which CI provider we're running on
    let provider = match detect_ci_provider() {
        Some(p) => p,
        None => return TrustedPublishResult::Skipped,
    };

    tracing::debug!(
        "Running on {} without explicit credentials, checking for trusted publishing",
        provider
    );

    match get_token(client, prefix_url, provider).await {
        Ok(token) => TrustedPublishResult::Configured(token),
        Err(err) => {
            tracing::debug!("Could not obtain trusted publishing credentials, skipping: {err}");
            TrustedPublishResult::Ignored(err)
        }
    }
}

pub enum TrustedPublishResult {
    /// We didn't check for trusted publishing.
    Skipped,
    /// We checked for trusted publishing and found a token.
    Configured(TrustedPublishingToken),
    /// We checked for optional trusted publishing, but it didn't succeed.
    Ignored(TrustedPublishingError),
}

#[derive(Debug, Error)]
pub enum TrustedPublishingError {
    #[error("Environment variable {0} not set, is the `id-token: write` permission missing?")]
    MissingEnvVar(&'static str),
    #[error("Environment variable {0} is not valid UTF-8: `{1:?}`")]
    InvalidEnvVar(&'static str, OsString),
    #[error(transparent)]
    Url(#[from] url::ParseError),
    #[error("Failed to fetch: `{0}`")]
    Reqwest(Url, #[source] reqwest::Error),
    #[error("Failed to fetch: `{0}`")]
    ReqwestMiddleware(Url, #[source] reqwest_middleware::Error),
    #[error(
        "Prefix.dev returned error code {0}, is trusted publishing correctly configured?\nResponse: {1}"
    )]
    PrefixDev(StatusCode, String),
    #[error("GitLab CI OIDC token not found. Make sure you have configured `id_tokens` in your .gitlab-ci.yml:\n\n\
        job_name:\n  \
          id_tokens:\n    \
            PREFIX_ID_TOKEN:\n      \
              aud: prefix.dev\n")]
    GitLabOidcTokenNotFound,
    #[error("Google Cloud OIDC token retrieval failed. Make sure you are running in a Google Cloud environment (Cloud Build, Cloud Run, GCE, or GKE) with a service account attached.")]
    GoogleCloudOidcTokenNotFound,
}

impl TrustedPublishingError {
    fn from_var_err(env_var: &'static str, err: VarError) -> Self {
        match err {
            VarError::NotPresent => Self::MissingEnvVar(env_var),
            VarError::NotUnicode(os_string) => Self::InvalidEnvVar(env_var, os_string),
        }
    }
}

#[derive(Deserialize)]
#[serde(transparent)]
pub struct TrustedPublishingToken(String);

impl TrustedPublishingToken {
    pub fn secret(&self) -> &str {
        &self.0
    }
}

/// The response from querying `$ACTIONS_ID_TOKEN_REQUEST_URL&audience=prefix.dev`.
#[derive(Deserialize)]
struct OidcToken {
    value: String,
}

/// The body for querying `$ACTIONS_ID_TOKEN_REQUEST_URL&audience=prefix.dev`.
#[derive(Serialize)]
struct MintTokenRequest {
    token: String,
}

/// Returns the short-lived token to use for uploading.
pub async fn get_token(
    client: &ClientWithMiddleware,
    prefix_url: &Url,
    provider: CiProvider,
) -> Result<TrustedPublishingToken, TrustedPublishingError> {
    // Get the OIDC token based on the CI provider
    let oidc_token = match provider {
        CiProvider::GitHubActions => {
            // If this fails, we can skip the audience request.
            let oidc_token_request_token = env::var(consts::ACTIONS_ID_TOKEN_REQUEST_TOKEN)
                .map_err(|err| {
                    TrustedPublishingError::from_var_err(
                        consts::ACTIONS_ID_TOKEN_REQUEST_TOKEN,
                        err,
                    )
                })?;

            // Request 1: Get the OIDC token from GitHub.
            get_github_oidc_token(&oidc_token_request_token, client).await?
        }
        CiProvider::GitLabCI => {
            // Get the OIDC token from GitLab CI environment variable
            get_gitlab_oidc_token()?
        }
        CiProvider::GoogleCloud => {
            // Get the OIDC token from Google Cloud metadata server
            get_google_cloud_oidc_token(client).await?
        }
    };

    // Request 2: Get the publishing token from prefix.dev.
    let publish_token = get_publish_token(&oidc_token, prefix_url, client).await?;

    tracing::info!("Received token from {}, using trusted publishing", provider);

    // Mask the token in CI logs
    match provider {
        CiProvider::GitHubActions => {
            println!("::add-mask::{}", &publish_token.secret());
        }
        CiProvider::GitLabCI => {
            // GitLab CI doesn't have a built-in mask mechanism like GitHub Actions,
            // but the token should be short-lived anyway
            tracing::debug!("Token obtained via GitLab CI trusted publishing");
        }
        CiProvider::GoogleCloud => {
            // Google Cloud doesn't have a built-in mask mechanism,
            // but the token should be short-lived anyway
            tracing::debug!("Token obtained via Google Cloud trusted publishing");
        }
    }

    Ok(publish_token)
}

<<<<<<< HEAD
async fn get_oidc_token(
=======
/// Get raw OIDC token for attestation generation.
/// Returns the OIDC token from the current CI provider.
pub async fn get_raw_oidc_token(
    client: &ClientWithMiddleware,
) -> Result<String, TrustedPublishingError> {
    match detect_ci_provider() {
        Some(CiProvider::GitHubActions) => {
            let oidc_token_request_token = env::var(consts::ACTIONS_ID_TOKEN_REQUEST_TOKEN)
                .map_err(|err| {
                    TrustedPublishingError::from_var_err(
                        consts::ACTIONS_ID_TOKEN_REQUEST_TOKEN,
                        err,
                    )
                })?;
            get_github_oidc_token(&oidc_token_request_token, client).await
        }
        Some(CiProvider::GitLabCI) => get_gitlab_oidc_token(),
        Some(CiProvider::GoogleCloud) => get_google_cloud_oidc_token(client).await,
        None => Err(TrustedPublishingError::MissingEnvVar(
            "GITHUB_ACTIONS, GITLAB_CI, or CLOUD_BUILD_ID/K_SERVICE",
        )),
    }
}

/// Get the OIDC token from GitLab CI.
/// GitLab CI provides the token via the `PREFIX_ID_TOKEN` environment variable
/// when configured with `id_tokens` in the `.gitlab-ci.yml` file.
fn get_gitlab_oidc_token() -> Result<String, TrustedPublishingError> {
    // GitLab CI provides OIDC tokens via the `id_tokens` keyword in .gitlab-ci.yml
    // The user should configure their job like this:
    //
    // job_name:
    //   id_tokens:
    //     PREFIX_ID_TOKEN:
    //       aud: prefix.dev
    //   script:
    //     - rattler upload ...
    //
    // The token is then available as the PREFIX_ID_TOKEN environment variable.
    match env::var(consts::PREFIX_ID_TOKEN) {
        Ok(token) if !token.is_empty() => {
            tracing::info!("Found GitLab CI OIDC token in PREFIX_ID_TOKEN");
            Ok(token)
        }
        Ok(_) => {
            tracing::warn!("PREFIX_ID_TOKEN is set but empty");
            Err(TrustedPublishingError::GitLabOidcTokenNotFound)
        }
        Err(_) => {
            tracing::debug!("PREFIX_ID_TOKEN not found in environment");
            Err(TrustedPublishingError::GitLabOidcTokenNotFound)
        }
    }
}

/// Get the OIDC token from GitHub Actions.
async fn get_github_oidc_token(
>>>>>>> 38cc9998
    oidc_token_request_token: &str,
    client: &ClientWithMiddleware,
) -> Result<String, TrustedPublishingError> {
    let oidc_token_url = env::var(consts::ACTIONS_ID_TOKEN_REQUEST_URL).map_err(|err| {
        TrustedPublishingError::from_var_err(consts::ACTIONS_ID_TOKEN_REQUEST_URL, err)
    })?;
    let mut oidc_token_url = Url::parse(&oidc_token_url)?;
    oidc_token_url
        .query_pairs_mut()
        .append_pair("audience", "prefix.dev");
    tracing::info!("Querying the trusted publishing OIDC token from {oidc_token_url}");
    let response = client
        .get(oidc_token_url.clone())
        .bearer_auth(oidc_token_request_token)
        .send()
        .await
        .map_err(|err| TrustedPublishingError::ReqwestMiddleware(oidc_token_url.clone(), err))?;
    let oidc_token: OidcToken = response
        .error_for_status()
        .map_err(|err| TrustedPublishingError::Reqwest(oidc_token_url.clone(), err))?
        .json()
        .await
        .map_err(|err| TrustedPublishingError::Reqwest(oidc_token_url.clone(), err))?;
    Ok(oidc_token.value)
}

/// Get the OIDC token from Google Cloud metadata server.
/// Works in Cloud Build, Cloud Run, GCE, and GKE with Workload Identity.
/// Respects the `GCE_METADATA_HOST` environment variable for custom metadata server hostnames.
async fn get_google_cloud_oidc_token(
    client: &ClientWithMiddleware,
) -> Result<String, TrustedPublishingError> {
    // Use GCE_METADATA_HOST if set, otherwise use the default hostname
    let metadata_host = env::var(consts::GCE_METADATA_HOST)
        .unwrap_or_else(|_| consts::GCP_METADATA_HOST_DEFAULT.to_string());

    let metadata_url = format!(
        "http://{}{}?audience=prefix.dev",
        metadata_host,
        consts::GCP_METADATA_IDENTITY_PATH
    );
    let url = Url::parse(&metadata_url)?;

    tracing::info!(
        "Querying the trusted publishing OIDC token from Google Cloud metadata server at {}",
        metadata_host
    );

    let response = client
        .get(url.clone())
        .header("Metadata-Flavor", "Google")
        .send()
        .await
        .map_err(|err| TrustedPublishingError::ReqwestMiddleware(url.clone(), err))?;

    if !response.status().is_success() {
        tracing::warn!(
            "Google Cloud metadata server returned status {}",
            response.status()
        );
        return Err(TrustedPublishingError::GoogleCloudOidcTokenNotFound);
    }

    let token = response
        .text()
        .await
        .map_err(|err| TrustedPublishingError::Reqwest(url.clone(), err))?;

    if token.is_empty() {
        tracing::warn!("Google Cloud metadata server returned empty token");
        return Err(TrustedPublishingError::GoogleCloudOidcTokenNotFound);
    }

    tracing::info!("Successfully obtained OIDC token from Google Cloud");
    Ok(token)
}

async fn get_publish_token(
    oidc_token: &str,
    prefix_url: &Url,
    client: &ClientWithMiddleware,
) -> Result<TrustedPublishingToken, TrustedPublishingError> {
    let mint_token_url = prefix_url.join("/api/oidc/mint_token")?;
    tracing::info!("Querying the trusted publishing upload token from {mint_token_url}");
    let mint_token_payload = MintTokenRequest {
        token: oidc_token.to_string(),
    };

    let response = client
        .post(mint_token_url.clone())
        .json(&mint_token_payload)
        .send()
        .await
        .map_err(|err| TrustedPublishingError::ReqwestMiddleware(mint_token_url.clone(), err))?;

    // reqwest's implementation of `.json()` also goes through `.bytes()`
    let status = response.status();
    let body = response
        .bytes()
        .await
        .map_err(|err| TrustedPublishingError::Reqwest(mint_token_url.clone(), err))?;

    if status.is_success() {
        let token = TrustedPublishingToken(String::from_utf8_lossy(&body).to_string());
        Ok(token)
    } else {
        // An error here means that something is misconfigured,
        // so we're showing the body for more context
        Err(TrustedPublishingError::PrefixDev(
            status,
            String::from_utf8_lossy(&body).to_string(),
        ))
    }
}<|MERGE_RESOLUTION|>--- conflicted
+++ resolved
@@ -193,33 +193,6 @@
     Ok(publish_token)
 }
 
-<<<<<<< HEAD
-async fn get_oidc_token(
-=======
-/// Get raw OIDC token for attestation generation.
-/// Returns the OIDC token from the current CI provider.
-pub async fn get_raw_oidc_token(
-    client: &ClientWithMiddleware,
-) -> Result<String, TrustedPublishingError> {
-    match detect_ci_provider() {
-        Some(CiProvider::GitHubActions) => {
-            let oidc_token_request_token = env::var(consts::ACTIONS_ID_TOKEN_REQUEST_TOKEN)
-                .map_err(|err| {
-                    TrustedPublishingError::from_var_err(
-                        consts::ACTIONS_ID_TOKEN_REQUEST_TOKEN,
-                        err,
-                    )
-                })?;
-            get_github_oidc_token(&oidc_token_request_token, client).await
-        }
-        Some(CiProvider::GitLabCI) => get_gitlab_oidc_token(),
-        Some(CiProvider::GoogleCloud) => get_google_cloud_oidc_token(client).await,
-        None => Err(TrustedPublishingError::MissingEnvVar(
-            "GITHUB_ACTIONS, GITLAB_CI, or CLOUD_BUILD_ID/K_SERVICE",
-        )),
-    }
-}
-
 /// Get the OIDC token from GitLab CI.
 /// GitLab CI provides the token via the `PREFIX_ID_TOKEN` environment variable
 /// when configured with `id_tokens` in the `.gitlab-ci.yml` file.
@@ -253,7 +226,6 @@
 
 /// Get the OIDC token from GitHub Actions.
 async fn get_github_oidc_token(
->>>>>>> 38cc9998
     oidc_token_request_token: &str,
     client: &ClientWithMiddleware,
 ) -> Result<String, TrustedPublishingError> {
