use super::matcher::{StringMatcher, StringMatcherParseError};
use super::MatchSpec;
use crate::package::ArchiveType;
use crate::version_spec::version_tree::{recognize_constraint, recognize_version};
use crate::version_spec::{is_start_of_version_constraint, ParseVersionSpecError};
use crate::{
    InvalidPackageNameError, NamelessMatchSpec, PackageName, ParseChannelError, VersionSpec,
};
use nom::branch::alt;
use nom::bytes::complete::{tag, take_till1, take_until, take_while, take_while1};
use nom::character::complete::{char, multispace0, one_of};
use nom::combinator::{opt, recognize};
use nom::error::{context, ContextError, ParseError};
use nom::multi::{separated_list0, separated_list1};
use nom::sequence::{delimited, preceded, separated_pair, terminated};
use nom::{Finish, IResult};
use rattler_digest::{parse_digest_from_hex, Md5, Sha256};
use smallvec::SmallVec;
use std::borrow::Cow;
use std::num::ParseIntError;
use std::path::PathBuf;
use std::str::FromStr;
use thiserror::Error;
use url::Url;

<<<<<<< HEAD
#[allow(missing_docs)]
#[derive(Debug, Clone, Eq, PartialEq, Error)]
=======
/// The type of parse error that occurred when parsing match spec.
#[derive(Debug, Clone, Error)]
>>>>>>> 58baa217
pub enum ParseMatchSpecError {
    /// The path or url of the package was invalid
    #[error("invalid package path or url")]
    InvalidPackagePathOrUrl,

    /// Invalid bracket in match spec
    #[error("invalid bracket")]
    InvalidBracket,

    /// Invalid number of colons in match spec
    #[error("invalid number of colons")]
    InvalidNumberOfColons,

    /// Invalid channel provided in match spec
    #[error("invalid channel")]
    ParseChannelError(#[from] ParseChannelError),

    /// Invalid key in match spec
    #[error("invalid bracket key: {0}")]
    InvalidBracketKey(String),

    /// Missing package name in match spec
    #[error("missing package name")]
    MissingPackageName,

    /// Multiple bracket sections in match spec
    #[error("multiple bracket sections not allowed")]
    MultipleBracketSectionsNotAllowed,

    /// Invalid version and build
    #[error("Unable to parse version spec: {0}")]
    InvalidVersionAndBuild(String),

    /// Invalid version spec
    #[error(transparent)]
    InvalidVersionSpec(#[from] ParseVersionSpecError),

    /// Invalid string matcher
    #[error(transparent)]
    InvalidStringMatcher(#[from] StringMatcherParseError),

    /// Invalid build number
    #[error("invalid build number: {0}")]
    InvalidBuildNumber(#[from] ParseIntError),

    /// Unable to parse hash digest from hex
    #[error("Unable to parse hash digest from hex")]
    InvalidHashDigest,

    /// The package name was invalid
    #[error(transparent)]
    InvalidPackageName(#[from] InvalidPackageNameError),
}

impl FromStr for MatchSpec {
    type Err = ParseMatchSpecError;

    fn from_str(s: &str) -> Result<Self, Self::Err> {
        parse(s)
    }
}

/// Strips a comment from a match spec. A comment is preceded by a '#' followed by the comment
/// itself. This functions splits the matchspec into the matchspec and comment part.
fn strip_comment(input: &str) -> (&str, Option<&str>) {
    input
        .split_once('#')
        .map(|(spec, comment)| (spec, Some(comment)))
        .unwrap_or_else(|| (input, None))
}

/// Strips any if statements from the matchspec. `if` statements in matchspec are "anticipating
/// future compatibility issues".
fn strip_if(input: &str) -> (&str, Option<&str>) {
    // input
    //     .split_once("if")
    //     .map(|(spec, if_statement)| (spec, Some(if_statement)))
    //     .unwrap_or_else(|| (input, None))
    (input, None)
}

/// Returns true if the specified string represents a package path.
fn is_package_file(input: &str) -> bool {
    ArchiveType::try_from(input).is_some()
}

/// An optimized data structure to store key value pairs in between a bracket string
/// `[key1=value1, key2=value2]`. The optimization stores two such values on the stack and otherwise
/// allocates a vector on the heap. Two is chosen because that seems to be more than enough for
/// most use cases.
type BracketVec<'a> = SmallVec<[(&'a str, &'a str); 2]>;

/// A parse combinator to filter whitespace if front and after another parser.
fn whitespace_enclosed<'a, F, O, E: ParseError<&'a str>>(
    mut inner: F,
) -> impl FnMut(&'a str) -> IResult<&'a str, O, E>
where
    F: FnMut(&'a str) -> IResult<&'a str, O, E>,
{
    move |input: &'a str| {
        let (input, _) = multispace0(input)?;
        let (input, o2) = inner(input)?;
        multispace0(input).map(|(i, _)| (i, o2))
    }
}

/// Parses the contents of a bracket list `[version="1,2,3", bla=3]`
fn parse_bracket_list(input: &str) -> Result<BracketVec, ParseMatchSpecError> {
    /// Parses a key in a bracket string
    fn parse_key(input: &str) -> IResult<&str, &str> {
        whitespace_enclosed(context(
            "key",
            take_while(|c: char| c.is_alphanumeric() || c == '_' || c == '-'),
        ))(input)
    }

    /// Parses a value in a bracket string.
    fn parse_value(input: &str) -> IResult<&str, &str> {
        whitespace_enclosed(context(
            "value",
            alt((
                delimited(char('"'), take_until("\""), char('"')),
                delimited(char('\''), take_until("'"), char('\'')),
                take_till1(|c| c == ',' || c == ']' || c == '\'' || c == '"'),
            )),
        ))(input)
    }

    /// Parses a `key=value` pair
    fn parse_key_value(input: &str) -> IResult<&str, (&str, &str)> {
        separated_pair(parse_key, char('='), parse_value)(input)
    }

    /// Parses a list of `key=value` pairs seperate by commas
    fn parse_key_value_list(input: &str) -> IResult<&str, Vec<(&str, &str)>> {
        separated_list0(whitespace_enclosed(char(',')), parse_key_value)(input)
    }

    /// Parses an entire bracket string
    fn parse_bracket_list(input: &str) -> IResult<&str, Vec<(&str, &str)>> {
        delimited(char('['), parse_key_value_list, char(']'))(input)
    }

    match parse_bracket_list(input).finish() {
        Ok((_remaining, values)) => Ok(values.into()),
        Err(nom::error::Error { .. }) => Err(ParseMatchSpecError::InvalidBracket),
    }
}

/// Strips the brackets part of the matchspec returning the rest of the matchspec and  the contents
/// of the brackets as a `Vec<&str>`.
fn strip_brackets(input: &str) -> Result<(Cow<'_, str>, BracketVec), ParseMatchSpecError> {
    if let Some(matches) = lazy_regex::regex!(r#".*(?:(\[.*\]))"#).captures(input) {
        let bracket_str = matches.get(1).unwrap().as_str();
        let bracket_contents = parse_bracket_list(bracket_str)?;

        let input = if let Some(input) = input.strip_suffix(bracket_str) {
            Cow::Borrowed(input)
        } else {
            Cow::Owned(input.replace(bracket_str, ""))
        };

        Ok((input, bracket_contents))
    } else {
        Ok((input.into(), SmallVec::new()))
    }
}

/// Parses a BracketVec into precise components
fn parse_bracket_vec_into_components(
    bracket: BracketVec,
    match_spec: NamelessMatchSpec,
) -> Result<NamelessMatchSpec, ParseMatchSpecError> {
    let mut match_spec = match_spec;

    for elem in bracket {
        let (key, value) = elem;
        match key {
            "version" => match_spec.version = Some(VersionSpec::from_str(value)?),
            "build" => match_spec.build = Some(StringMatcher::from_str(value)?),
            "build_number" => match_spec.build_number = Some(value.parse()?),
            "sha256" => {
                match_spec.sha256 = Some(
                    parse_digest_from_hex::<Sha256>(value)
                        .ok_or(ParseMatchSpecError::InvalidHashDigest)?,
                )
            }
            "md5" => {
                match_spec.md5 = Some(
                    parse_digest_from_hex::<Md5>(value)
                        .ok_or(ParseMatchSpecError::InvalidHashDigest)?,
                )
            }
            "fn" => match_spec.file_name = Some(value.to_string()),
            _ => Err(ParseMatchSpecError::InvalidBracketKey(key.to_owned()))?,
        }
    }

    Ok(match_spec)
}

/// Strip the package name from the input.
fn strip_package_name(input: &str) -> Result<(PackageName, &str), ParseMatchSpecError> {
    match take_while1(|c: char| !c.is_whitespace() && !is_start_of_version_constraint(c))(input)
        .finish()
    {
        Ok((input, name)) => Ok((PackageName::from_str(name.trim())?, input.trim())),
        Err(nom::error::Error { .. }) => Err(ParseMatchSpecError::MissingPackageName),
    }
}

/// Splits a string into version and build constraints.
fn split_version_and_build(input: &str) -> Result<(&str, Option<&str>), ParseMatchSpecError> {
    fn parse_version_constraint_or_group<'a, E: ParseError<&'a str> + ContextError<&'a str>>(
        input: &'a str,
    ) -> IResult<&'a str, &'a str, E> {
        alt((
            delimited(tag("("), parse_version_group, tag(")")),
            recognize_constraint,
        ))(input)
    }

    fn parse_version_group<'a, E: ParseError<&'a str> + ContextError<&'a str>>(
        input: &'a str,
    ) -> IResult<&'a str, &'a str, E> {
        recognize(separated_list1(
            whitespace_enclosed(one_of(",|")),
            parse_version_constraint_or_group,
        ))(input)
    }

    // Special case handling of `=*`, `=1.2.3`, or `=1*`
    fn parse_special_equality<'a, E: ParseError<&'a str> + ContextError<&'a str>>(
        input: &'a str,
    ) -> IResult<&'a str, &'a str, E> {
        // Matches ".*" or "*" but not "."
        let version_glob = terminated(opt(tag(".")), tag("*"));

        // Matches a version followed by an optional version glob
        let version_followed_by_glob = terminated(recognize_version, opt(version_glob));

        // Just matches the glob operator ("*")
        let just_star = tag("*");

        recognize(preceded(
            tag("="),
            alt((version_followed_by_glob, just_star)),
        ))(input)
    }

    fn parse_version_and_build_seperator<'a, E: ParseError<&'a str> + ContextError<&'a str>>(
        input: &'a str,
    ) -> IResult<&'a str, &'a str, E> {
        terminated(
            alt((parse_special_equality, parse_version_group)),
            opt(one_of(" =")),
        )(input)
    }

    match parse_version_and_build_seperator(input).finish() {
        Ok((rest, version)) => {
            let build_number = rest.trim();
            Ok((
                version.trim(),
                if build_number.is_empty() {
                    None
                } else {
                    Some(build_number)
                },
            ))
        }
        Err(e @ nom::error::VerboseError { .. }) => {
            eprintln!("{}", nom::error::convert_error(input, e));
            Err(ParseMatchSpecError::InvalidVersionAndBuild(
                input.to_string(),
            ))
        }
    }
}

impl FromStr for NamelessMatchSpec {
    type Err = ParseMatchSpecError;

    fn from_str(input: &str) -> Result<Self, Self::Err> {
        // Strip off brackets portion
        let (input, brackets) = strip_brackets(input.trim())?;
        let mut match_spec = parse_bracket_vec_into_components(brackets, Default::default())?;

        // Get the version and optional build string
        let input = input.trim();
        if !input.is_empty() {
            if input.find('[').is_some() {
                return Err(ParseMatchSpecError::MultipleBracketSectionsNotAllowed);
            }

            let (version_str, build_str) = split_version_and_build(input)?;

            let version_str = if version_str.find(char::is_whitespace).is_some() {
                Cow::Owned(version_str.replace(char::is_whitespace, ""))
            } else {
                Cow::Borrowed(version_str)
            };

            // Parse the version spec
            match_spec.version = Some(
                VersionSpec::from_str(version_str.as_ref())
                    .map_err(ParseMatchSpecError::InvalidVersionSpec)?,
            );

            if let Some(build) = build_str {
                match_spec.build = Some(StringMatcher::from_str(build)?);
            }
        }

        Ok(match_spec)
    }
}

/// Parses a conda match spec.
/// This is based on: https://github.com/conda/conda/blob/master/conda/models/match_spec.py#L569
fn parse(input: &str) -> Result<MatchSpec, ParseMatchSpecError> {
    // Step 1. Strip '#' and `if` statement
    let (input, _comment) = strip_comment(input);
    let (input, _if_clause) = strip_if(input);

    // 2. Is the spec a tarball?
    if is_package_file(input) {
        let _url = match Url::parse(input) {
            Ok(url) => url,
            #[cfg(target_arch = "wasm32")]
            Err(_) => return Err(ParseMatchSpecError::InvalidPackagePathOrUrl),
            #[cfg(not(target_arch = "wasm32"))]
            Err(_) => match PathBuf::from_str(input) {
                Ok(path) => Url::from_file_path(path)
                    .map_err(|_| ParseMatchSpecError::InvalidPackagePathOrUrl)?,
                Err(_) => return Err(ParseMatchSpecError::InvalidPackagePathOrUrl),
            },
        };

        // TODO: Implementing package file specs
        unimplemented!()
    }

    // 3. Strip off brackets portion
    let (input, brackets) = strip_brackets(input.trim())?;
    let mut nameless_match_spec = parse_bracket_vec_into_components(brackets, Default::default())?;

    // 4. Strip off parens portion
    // TODO: What is this? I've never seen in

    // 5. Strip of '::' channel and namespace
    let mut input_split = input.split(':').fuse();
    let (input, namespace, channel_str) = match (
        input_split.next(),
        input_split.next(),
        input_split.next(),
        input_split.next(),
    ) {
        (Some(input), None, _, _) => (input, None, None),
        (Some(namespace), Some(input), None, _) => (input, Some(namespace), None),
        (Some(channel_str), Some(namespace), Some(input), None) => {
            (input, Some(namespace), Some(channel_str))
        }
        _ => return Err(ParseMatchSpecError::InvalidNumberOfColons),
    };

    nameless_match_spec.namespace = namespace
        .map(ToOwned::to_owned)
        .or(nameless_match_spec.namespace);

    if let Some(channel_str) = channel_str {
        if let Some((channel, subdir)) = channel_str.rsplit_once('/') {
            nameless_match_spec.channel = Some(channel.to_string());
            nameless_match_spec.subdir = Some(subdir.to_string());
        } else {
            nameless_match_spec.channel = Some(channel_str.to_string());
        }
    }

    // Step 6. Strip off the package name from the input
    let (name, input) = strip_package_name(input)?;
    let mut match_spec = MatchSpec::from_nameless(nameless_match_spec, Some(name));

    // Step 7. Otherwise sort our version + build
    let input = input.trim();
    if !input.is_empty() {
        if input.find('[').is_some() {
            return Err(ParseMatchSpecError::MultipleBracketSectionsNotAllowed);
        }

        let (version_str, build_str) = split_version_and_build(input)?;

        let version_str = if version_str.find(char::is_whitespace).is_some() {
            Cow::Owned(version_str.replace(char::is_whitespace, ""))
        } else {
            Cow::Borrowed(version_str)
        };

        // Special case handling for version strings that start with `=`.
        let version_str = if let (Some(version_str), true) =
            (version_str.strip_prefix("=="), build_str.is_none())
        {
            // If the version starts with `==` and the build string is none we strip the `==` part.
            Cow::Borrowed(version_str)
        } else if let Some(version_str_part) = version_str.strip_prefix('=') {
            let not_a_group = !version_str_part.contains(['=', ',', '|']);
            if not_a_group {
                // If the version starts with `=`, is not part of a group (e.g. 1|2) we append a *
                // if it doesnt have one already.
                if build_str.is_none() && !version_str_part.ends_with('*') {
                    Cow::Owned(format!("{version_str_part}*"))
                } else {
                    Cow::Borrowed(version_str_part)
                }
            } else {
                // Version string is part of a group, return the non-stripped version string
                version_str
            }
        } else {
            version_str
        };

        // Parse the version spec
        match_spec.version = Some(
            VersionSpec::from_str(version_str.as_ref())
                .map_err(ParseMatchSpecError::InvalidVersionSpec)?,
        );

        if let Some(build) = build_str {
            match_spec.build = Some(StringMatcher::from_str(build)?);
        }
    }

    Ok(match_spec)
}

#[cfg(test)]
mod tests {
    use assert_matches::assert_matches;
    use rattler_digest::{parse_digest_from_hex, Md5, Sha256};
    use serde::Serialize;
    use std::collections::BTreeMap;
    use std::str::FromStr;

    use super::{
        split_version_and_build, strip_brackets, BracketVec, MatchSpec, ParseMatchSpecError,
    };
    use crate::match_spec::parse::parse_bracket_list;
    use crate::{NamelessMatchSpec, VersionSpec};
    use smallvec::smallvec;

    #[test]
    fn test_strip_brackets() {
        let result = strip_brackets(r#"bla [version="1.2.3"]"#).unwrap();
        assert_eq!(result.0, "bla ");
        let expected: BracketVec = smallvec![("version", "1.2.3")];
        assert_eq!(result.1, expected);

        let result = strip_brackets(r#"bla [version='1.2.3']"#).unwrap();
        assert_eq!(result.0, "bla ");
        let expected: BracketVec = smallvec![("version", "1.2.3")];
        assert_eq!(result.1, expected);

        let result = strip_brackets(r#"bla [version=1]"#).unwrap();
        assert_eq!(result.0, "bla ");
        let expected: BracketVec = smallvec![("version", "1")];
        assert_eq!(result.1, expected);

        let result = strip_brackets(r#"conda-forge::bla[version=1]"#).unwrap();
        assert_eq!(result.0, "conda-forge::bla");
        let expected: BracketVec = smallvec![("version", "1")];
        assert_eq!(result.1, expected);

        let result = strip_brackets(r#"bla [version="1.2.3", build_number=1]"#).unwrap();
        assert_eq!(result.0, "bla ");
        let expected: BracketVec = smallvec![("version", "1.2.3"), ("build_number", "1")];
        assert_eq!(result.1, expected);

        assert_matches!(
            strip_brackets(r#"bla [version="1.2.3", build_number=]"#),
            Err(ParseMatchSpecError::InvalidBracket)
        );
        assert_matches!(
            strip_brackets(r#"bla [version="1.2.3, build_number=1]"#),
            Err(ParseMatchSpecError::InvalidBracket)
        );
    }

    #[test]
    fn test_split_version_and_build() {
        assert_matches!(
            split_version_and_build("==1.0=py27_0"),
            Ok(("==1.0", Some("py27_0")))
        );
        assert_matches!(split_version_and_build("=*=cuda"), Ok(("=*", Some("cuda"))));
        assert_matches!(
            split_version_and_build("=1.2.3 0"),
            Ok(("=1.2.3", Some("0")))
        );
        assert_matches!(split_version_and_build("1.2.3=0"), Ok(("1.2.3", Some("0"))));
        assert_matches!(
            split_version_and_build(">=1.0 , < 2.0 py34_0"),
            Ok((">=1.0 , < 2.0", Some("py34_0")))
        );
        assert_matches!(
            split_version_and_build(">=1.0 , < 2.0 =py34_0"),
            Ok((">=1.0 , < 2.0", Some("=py34_0")))
        );
        assert_matches!(split_version_and_build("=1.2.3 "), Ok(("=1.2.3", None)));
        assert_matches!(
            split_version_and_build(">1.8,<2|==1.7"),
            Ok((">1.8,<2|==1.7", None))
        );
        assert_matches!(
            split_version_and_build("* openblas_0"),
            Ok(("*", Some("openblas_0")))
        );
        assert_matches!(split_version_and_build("* *"), Ok(("*", Some("*"))));
        assert_matches!(
            split_version_and_build(">=1!164.3095,<1!165"),
            Ok((">=1!164.3095,<1!165", None))
        );
    }

    #[test]
    fn test_nameless_match_spec() {
        insta::assert_yaml_snapshot!([
            NamelessMatchSpec::from_str("3.8.* *_cpython").unwrap(),
            NamelessMatchSpec::from_str("1.0 py27_0[fn=\"bla\"]").unwrap(),
            NamelessMatchSpec::from_str("=1.0 py27_0").unwrap(),
        ],
        @r###"
        ---
        - version: 3.8.*
          build: "*_cpython"
        - version: "==1.0"
          build: py27_0
          file_name: bla
        - version: 1.0.*
          build: py27_0
        "###);
    }

    #[test]
    fn test_match_spec_more() {
        let spec = MatchSpec::from_str("conda-forge::foo[version=\"1.0.*\"]").unwrap();
        assert_eq!(spec.name, Some("foo".parse().unwrap()));
        assert_eq!(spec.version, Some(VersionSpec::from_str("1.0.*").unwrap()));
        assert_eq!(spec.channel, Some("conda-forge".to_string()));

        let spec = MatchSpec::from_str("conda-forge::foo[version=1.0.*]").unwrap();
        assert_eq!(spec.name, Some("foo".parse().unwrap()));
        assert_eq!(spec.version, Some(VersionSpec::from_str("1.0.*").unwrap()));
        assert_eq!(spec.channel, Some("conda-forge".to_string()));
    }

    #[test]
    fn test_hash_spec() {
        let spec = MatchSpec::from_str("conda-forge::foo[md5=1234567890]");
        assert_matches!(spec, Err(ParseMatchSpecError::InvalidHashDigest));

        let spec = MatchSpec::from_str("conda-forge::foo[sha256=1234567890]");
        assert_matches!(spec, Err(ParseMatchSpecError::InvalidHashDigest));

        let spec = MatchSpec::from_str("conda-forge::foo[sha256=315f5bdb76d078c43b8ac0064e4a0164612b1fce77c869345bfc94c75894edd3]").unwrap();
        assert_eq!(
            spec.sha256,
            Some(
                parse_digest_from_hex::<Sha256>(
                    "315f5bdb76d078c43b8ac0064e4a0164612b1fce77c869345bfc94c75894edd3"
                )
                .unwrap()
            )
        );

        let spec =
            MatchSpec::from_str("conda-forge::foo[md5=8b1a9953c4611296a827abf8c47804d7]").unwrap();
        assert_eq!(
            spec.md5,
            Some(parse_digest_from_hex::<Md5>("8b1a9953c4611296a827abf8c47804d7").unwrap())
        );
    }

    #[test]
    fn test_parse_bracket_list() {
        assert_eq!(
            parse_bracket_list("[version=1.0.1]").unwrap().as_ref(),
            &[("version", "1.0.1")]
        );
        assert_eq!(
            parse_bracket_list("[version='1.0.1']").unwrap().as_ref(),
            &[("version", "1.0.1")]
        );
        assert_eq!(
            parse_bracket_list("[version=\"1.0.1\"]").unwrap().as_ref(),
            &[("version", "1.0.1")]
        );

        assert_eq!(
            parse_bracket_list("[version=1.0.1, build=3]")
                .unwrap()
                .as_ref(),
            &[("version", "1.0.1"), ("build", "3")]
        );
        assert_eq!(
            parse_bracket_list("[version='1.0.1', build=3]")
                .unwrap()
                .as_ref(),
            &[("version", "1.0.1"), ("build", "3")]
        );
        assert_eq!(
            parse_bracket_list("[version=\"1.0.1\", build=3]")
                .unwrap()
                .as_ref(),
            &[("version", "1.0.1"), ("build", "3")]
        );

        assert_eq!(
            parse_bracket_list("[build=\"py2*\"]").unwrap().as_ref(),
            &[("build", "py2*")]
        );

        assert_eq!(
            parse_bracket_list("[build=py2*]").unwrap().as_ref(),
            &[("build", "py2*")]
        );

        assert_eq!(
            parse_bracket_list("[version=\"1.3,2.0\"]")
                .unwrap()
                .as_ref(),
            &[("version", "1.3,2.0")]
        );
    }

    #[test]
    fn test_from_str() {
        // A list of matchspecs to parse.
        // Please keep this list sorted.
        let specs = [
            "blas *.* mkl",
            "foo=1.0=py27_0",
            "foo==1.0=py27_0",
            "python 3.8.* *_cpython",
            "pytorch=*=cuda*",
            "x264 >=1!164.3095,<1!165",
        ];

        #[derive(Serialize)]
        #[serde(untagged)]
        enum MatchSpecOrError {
            Error { error: String },
            MatchSpec(MatchSpec),
        }

        let evaluated: BTreeMap<_, _> = specs
            .iter()
            .map(|spec| {
                (
                    spec,
                    MatchSpec::from_str(spec)
                        .map(MatchSpecOrError::MatchSpec)
                        .unwrap_or_else(|err| MatchSpecOrError::Error {
                            error: err.to_string(),
                        }),
                )
            })
            .collect();
        insta::assert_yaml_snapshot!("parsed matchspecs", evaluated);
    }
}<|MERGE_RESOLUTION|>--- conflicted
+++ resolved
@@ -23,13 +23,8 @@
 use thiserror::Error;
 use url::Url;
 
-<<<<<<< HEAD
-#[allow(missing_docs)]
-#[derive(Debug, Clone, Eq, PartialEq, Error)]
-=======
 /// The type of parse error that occurred when parsing match spec.
 #[derive(Debug, Clone, Error)]
->>>>>>> 58baa217
 pub enum ParseMatchSpecError {
     /// The path or url of the package was invalid
     #[error("invalid package path or url")]
